--- conflicted
+++ resolved
@@ -1,3 +1,5 @@
+import logging
+
 import dask.array as da
 import numpy as np
 import pint
@@ -265,29 +267,51 @@
     idxlist = [3, 5, 7, 25200]
     m4 = snp.grouped("Masses").sum().evaluate(idxlist=idxlist)
     assert m4.shape[0] == len(idxlist)
-<<<<<<< HEAD
-    assert np.allclose(m[idxlist], m10)
-
-
-@require_testdata_path("interface", only=["TNG50-4_snapshot"])
-def test_interface_groupedoperations_nonscalar(testdatapath):
-    # Test non-scalar output
-    snp = load(testdatapath)
-    g = snp.grouped()
-
-    shape = (2,)
-
-    def customfunc(mass, fieldnames=["Masses"], shape=shape):
-        return np.array([np.min(mass), np.max(mass)])
-
-    s = g.apply(customfunc)
-    res = s.evaluate()
-    assert res.shape[1] == shape[0]
-=======
     assert np.allclose(m[idxlist], m4)
 
     # Test subhalos
     nsubs = snp.data["Subhalo"]["SubhaloMass"].shape[0]
     m = snp.grouped("Masses", objtype="subhalos").sum().evaluate()
     assert m.shape[0] == nsubs
->>>>>>> d6f923d4
+
+
+@require_testdata_path("interface", only=["TNG50-4_snapshot"])
+def test_interface_groupedoperations_nonscalar(testdatapath, caplog):
+    """Test grouped operations with non-scalar function outputs."""
+    snp = load(testdatapath)
+
+    # 1. specify non-scalar operation output via shape parameter
+    ngrp = snp.data["Group"]["GroupMass"].shape[0]
+    g = snp.grouped()
+    shape = (2,)
+
+    def customfunc(mass, fieldnames=["Masses"], shape=shape):
+        return np.array([np.min(mass), np.max(mass)])
+
+    s = g.apply(customfunc)
+    res = s.evaluate()
+    assert res.shape[0] == ngrp
+    assert res.shape[1] == shape[0]
+    assert np.all(res[:, 0] <= res[:, 1])
+
+    # 2. check behavior when forgetting additional shape specification
+    # for non-scalar operation output
+    # 2.1 simple case where inference should work
+    def customfunc2(mass, fieldnames=["Masses"]):
+        return np.array([np.min(mass), np.max(mass)])
+
+    s = g.apply(customfunc2)
+    res = s.evaluate()
+    assert res.shape[1] == shape[0]
+
+    # 2.2 case where inference should fail
+    def customfunc3(mass, fieldnames=["Masses"]):
+        return [mass[2], mass[3]]
+
+    s = g.apply(customfunc3)
+    caplog.set_level(logging.WARNING)
+    try:
+        res = s.evaluate()
+    except IndexError:
+        pass  # we expect an index error further down the evaluate call.
+    assert "Exception during shape inference" in caplog.text