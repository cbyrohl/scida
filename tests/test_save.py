--- conflicted
+++ resolved
@@ -1,18 +1,10 @@
 import pathlib
 
-import pytest
-
 from scida import load
-from tests.conftest import flag_test_big
 from tests.testdata_properties import require_testdata_path
 
 
-<<<<<<< HEAD
-@pytest.mark.skipif(not (flag_test_big), reason="Not requesting tasks with large io")
-@require_testdata_path("interface", only=["TNG50-4_snapshot"])
-=======
 @require_testdata_path("interface", only=["TNG50-4_group"])
->>>>>>> df5faa29
 def test_save(testdatapath, tmp_path):
     p = str(pathlib.Path(tmp_path) / "test.zarr")
     ds = load(testdatapath, units=False)
@@ -21,12 +13,7 @@
     assert ds is not None
 
 
-<<<<<<< HEAD
-@pytest.mark.skipif(not (flag_test_big), reason="Not requesting tasks with large io")
-@require_testdata_path("interface", only=["TNG50-4_snapshot"])
-=======
 @require_testdata_path("interface", only=["TNG50-4_group"])
->>>>>>> df5faa29
 def test_save_withunits(testdatapath, tmp_path):
     p = str(pathlib.Path(tmp_path) / "test.zarr")
     ds = load(testdatapath, units=True)
