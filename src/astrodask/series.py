--- conflicted
+++ resolved
@@ -72,13 +72,8 @@
     def __init__(self, path, **interface_kwargs):
         self.name = os.path.basename(path)
         p = Path(path)
-<<<<<<< HEAD
         if not(p.exists()):
             raise ValueError("Specified path '%s' does not exist." % path)
-=======
-        if not (p.exists()):
-            raise ValueError("Specified path does not exist.")
->>>>>>> 3aec0842
         outpath = join(path, "output")
         gpaths = sorted([p for p in Path(outpath).glob("groups_*")])
         spaths = sorted([p for p in Path(outpath).glob("snapdir_*")])
