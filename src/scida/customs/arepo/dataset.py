import copy
import logging
import os
from typing import Dict, List, Optional, Union

import dask
import numpy as np
import pint
from dask import array as da
from dask import delayed
from numba import jit
from numpy.typing import NDArray

from scida.customs.gadgetstyle.dataset import GadgetStyleSnapshot
from scida.discovertypes import CandidateStatus, _determine_mixins
from scida.fields import FieldContainer
from scida.helpers_misc import (
    computedecorator,
    get_args,
    get_kwargs,
    map_blocks,
    parse_humansize,
)
from scida.interface import Selector, create_MixinDataset
from scida.interfaces.mixins import SpatialCartesian3DMixin, UnitMixin
from scida.io import load_metadata

log = logging.getLogger(__name__)


class ArepoSelector(Selector):
    def __init__(self) -> None:
        super().__init__()
        self.keys = ["haloID", "unbound"]

    def prepare(self, *args, **kwargs) -> None:
        snap = args[0]
        halo_id = kwargs.get("haloID", None)
        unbound = kwargs.get("unbound", None)
        if halo_id is None and unbound is None:
            return
        elif unbound is True and halo_id is not None:
            raise ValueError(
                "Cannot select for haloID and unbound particles at the same time."
            )
        if snap.catalog is None:
            raise ValueError("Cannot select for haloID without catalog loaded.")

        # select for halo
        if halo_id is not None:
            self.select_halo(snap, halo_id)
        elif unbound is True:
            self.select_unbound(snap)

    def select_unbound(self, snap):
        lengths = self.data_backup["Group"]["GroupLenType"][-1, :].compute()
        offsets = self.data_backup["Group"]["GroupOffsetsType"][-1, :].compute()
        # for unbound gas, we start after the last halo particles
        offsets = offsets + lengths
        for p in self.data_backup:
            splt = p.split("PartType")
            if len(splt) == 1:
                for k, v in self.data_backup[p].items():
                    self.data[p][k] = v
            else:
                pnum = int(splt[1])
                offset = offsets[pnum]
                if hasattr(offset, "magnitude"):  # hack for issue 59
                    offset = offset.magnitude
                for k, v in self.data_backup[p].items():
                    self.data[p][k] = v[offset:-1]
        snap.data = self.data

    def select_halo(self, snap, halo_id):
        lengths = self.data_backup["Group"]["GroupLenType"][halo_id, :].compute()
        offsets = self.data_backup["Group"]["GroupOffsetsType"][halo_id, :].compute()
        for p in self.data_backup:
            splt = p.split("PartType")
            if len(splt) == 1:
                for k, v in self.data_backup[p].items():
                    self.data[p][k] = v
            else:
                pnum = int(splt[1])
                offset = offsets[pnum]
                length = lengths[pnum]
                if hasattr(offset, "magnitude"):  # hack for issue 59
                    offset = offset.magnitude
                if hasattr(length, "magnitude"):
                    length = length.magnitude
                for k, v in self.data_backup[p].items():
                    self.data[p][k] = v[offset : offset + length]
        snap.data = self.data


class ArepoSnapshot(SpatialCartesian3DMixin, GadgetStyleSnapshot):
    _fileprefix_catalog = "groups"

    def __init__(self, path, chunksize="auto", catalog=None, **kwargs) -> None:
        self.iscatalog = kwargs.pop("iscatalog", False)
        self.header = {}
        self.config = {}
        self.parameters = {}
        self._grouplengths = {}
        self.misc = {}  # for storing misc info
        prfx = kwargs.pop("fileprefix", None)
        if prfx is None:
            prfx = self._get_fileprefix(path)
        super().__init__(path, chunksize=chunksize, fileprefix=prfx, **kwargs)

        self.catalog = catalog
        if not self.iscatalog:
            if self.catalog is None:
                self.discover_catalog()
                # try to discover group catalog in parent directories.
            if self.catalog == "none":
                pass  # this string can be set to explicitly disable catalog
            elif self.catalog is not None:
                self.load_catalog(kwargs)

        # add aliases
        aliases = dict(
            PartType0=["gas", "baryons"],
            PartType1=["dm", "dark matter"],
            PartType2=["lowres", "lowres dm"],
            PartType3=["tracer", "tracers"],
            PartType4=["stars"],
            PartType5=["bh", "black holes"],
        )
        for k, lst in aliases.items():
            if k not in self.data:
                continue
            for v in lst:
                self.data.add_alias(v, k)

        # set metadata
        self._set_metadata()

        # add some default fields
        self.data.merge(fielddefs)

    def load_catalog(self, kwargs):
        virtualcache = False  # copy catalog for better performance
        catalog_kwargs = kwargs.get("catalog_kwargs", {})
        catalog_kwargs["overwritecache"] = kwargs.get("overwritecache", False)
        # fileprefix = catalog_kwargs.get("fileprefix", self._fileprefix_catalog)
        prfx = self._get_fileprefix(self.catalog)

        # explicitly need to create unitaware class for catalog as needed
        # TODO: should just be determined from mixins of parent?
        cls = ArepoCatalog
        withunits = kwargs.get("units", False)
        mixins = []
        if withunits:
            mixins += [UnitMixin]

        other_mixins = _determine_mixins(path=self.path)
        mixins += other_mixins
        cls = create_MixinDataset(cls, mixins)

        ureg = None
        if hasattr(self, "ureg"):
            ureg = self.ureg

        self.catalog = cls(
            self.catalog,
            virtualcache=virtualcache,
            fileprefix=prfx,
            units=self.withunits,
            ureg=ureg,
        )
        if "Redshift" in self.catalog.header and "Redshift" in self.header:
            z_catalog = self.catalog.header["Redshift"]
            z_snap = self.header["Redshift"]
            if not np.isclose(z_catalog, z_snap):
                raise ValueError(
                    "Redshift mismatch between snapshot and catalog: "
                    f"{z_snap:.2f} vs {z_catalog:.2f}"
                )

        # merge data
        self.merge_data(self.catalog)

        # first snapshots often do not have groups
        if "Group" in self.catalog.data:
            ngkeys = self.catalog.data["Group"].keys()
            if len(ngkeys) > 0:
                self.add_catalogIDs()

        # merge hints from snap and catalog
        self.merge_hints(self.catalog)

    def _set_metadata(self):
        """
        Set metadata from header and config.
        """
        md = self._clean_metadata_from_raw(self._metadata_raw)
        self.metadata = md

    @classmethod
    def validate_path(
        cls, path: Union[str, os.PathLike], *args, **kwargs
    ) -> CandidateStatus:
        valid = super().validate_path(path, *args, **kwargs)
        if valid.value > CandidateStatus.MAYBE.value:
            valid = CandidateStatus.MAYBE
        else:
            return valid
        # Arepo has no dedicated attribute to identify such runs.
        # lets just query a bunch of attributes that are present for arepo runs
        metadata_raw = load_metadata(path, **kwargs)
        matchingattrs = True
        matchingattrs &= "Git_commit" in metadata_raw["/Header"]
        # not existent for any arepo run?
        matchingattrs &= "Compactify_Version" not in metadata_raw["/Header"]

        if matchingattrs:
            valid = CandidateStatus.MAYBE

        return valid

    @classmethod
    def _clean_metadata_from_raw(cls, rawmetadata):
        """
        Set metadata from raw metadata.
        """
        metadata = dict()
        if "/Header" in rawmetadata:
            header = rawmetadata["/Header"]
            if "Redshift" in header:
                metadata["redshift"] = header["Redshift"]
                metadata["z"] = metadata["redshift"]
            if "BoxSize" in header:
                metadata["boxsize"] = header["BoxSize"]
            if "Time" in header:
                metadata["time"] = header["Time"]
                metadata["t"] = metadata["time"]
        return metadata

    @ArepoSelector()
    def return_data(self):
        """
        Return data.
        Returns
        -------

        """
        return super().return_data()

    def discover_catalog(self):
        """
        Discover the group catalog given the current path
        Returns
        -------

        """
        p = str(self.path)
        # order of candidates matters. For Illustris "groups" must precede "fof_subhalo_tab"
        candidates = [
            p.replace("snapshot", "group"),
            p.replace("snapshot", "groups"),
            p.replace("snapdir", "groups").replace("snap", "groups"),
            p.replace("snapdir", "groups").replace("snap", "fof_subhalo_tab"),
        ]
        for candidate in candidates:
            if not os.path.exists(candidate):
                continue
            if candidate == self.path:
                continue
            self.catalog = candidate
            break

    def register_field(self, parttype: str, name: str = None, construct: bool = False):
        """
        Register a field.
        Parameters
        ----------
        parttype: str
            name of particle type
        name: str
            name of field
        construct: bool
            construct field immediately

        Returns
        -------

        """
        num = part_type_num(parttype)
        if construct:  # TODO: introduce (immediate) construct option later
            raise NotImplementedError
        if num == -1:  # TODO: all particle species
            key = "all"
            raise NotImplementedError
        elif isinstance(num, int):
            key = "PartType" + str(num)
        else:
            key = parttype
        return super().register_field(key, name=name)

    def add_catalogIDs(self) -> None:
        """
        Add field for halo and subgroup IDs for all particle types.
        Returns
        -------

        """
        # TODO: make these delayed objects and properly pass into (delayed?) numba functions:
        # https://docs.dask.org/en/stable/delayed-best-practices.html#avoid-repeatedly-putting-large-inputs-into-delayed-calls

        maxint = np.iinfo(np.int64).max
        self.misc["unboundID"] = maxint

        # Group ID
        if "Group" not in self.data:  # can happen for empty catalogs
            for key in self.data:
                if not (key.startswith("PartType")):
                    continue
                uid = self.data[key]["uid"]
                self.data[key]["GroupID"] = self.misc["unboundID"] * da.ones_like(
                    uid, dtype=np.int64
                )
                self.data[key]["SubhaloID"] = self.misc["unboundID"] * da.ones_like(
                    uid, dtype=np.int64
                )
            return

        glen = self.data["Group"]["GroupLenType"]
        ngrp = glen.shape[0]
        da_halocelloffsets = da.concatenate(
            [
                np.zeros((1, 6), dtype=np.int64),
                da.cumsum(glen, axis=0, dtype=np.int64),
            ]
        )
        # remove last entry to match shapematch shape
        self.data["Group"]["GroupOffsetsType"] = da_halocelloffsets[:-1].rechunk(
            glen.chunks
        )
        halocelloffsets = da_halocelloffsets.rechunk(-1)

        index_unbound = self.misc["unboundID"]

        for key in self.data:
            if not (key.startswith("PartType")):
                continue
            num = int(key[-1])
            if "uid" not in self.data[key]:
                continue  # can happen for empty containers
            gidx = self.data[key]["uid"]
            hidx = compute_haloindex(
                gidx, halocelloffsets[:, num], index_unbound=index_unbound
            )
            self.data[key]["GroupID"] = hidx

        # Subhalo ID
        if "Subhalo" not in self.data:  # can happen for empty catalogs
            for key in self.data:
                if not (key.startswith("PartType")):
                    continue
                self.data[key]["SubhaloID"] = -1 * da.ones_like(
                    da[key]["uid"], dtype=np.int64
                )
            return

        shnr_attr = "SubhaloGrNr"
        if shnr_attr not in self.data["Subhalo"]:
            shnr_attr = "SubhaloGroupNr"  # what MTNG does
        if shnr_attr not in self.data["Subhalo"]:
            raise ValueError(
                f"Could not find 'SubhaloGrNr' or 'SubhaloGroupNr' in {self.catalog}"
            )

        subhalogrnr = self.data["Subhalo"][shnr_attr]
        subhalocellcounts = self.data["Subhalo"]["SubhaloLenType"]

        # remove "units" for numba funcs
        if hasattr(subhalogrnr, "magnitude"):
            subhalogrnr = subhalogrnr.magnitude
        if hasattr(subhalocellcounts, "magnitude"):
            subhalocellcounts = subhalocellcounts.magnitude

        grp = self.data["Group"]
        if "GroupFirstSub" not in grp or "GroupNsubs" not in grp:
            # if not provided, we calculate:
            # "GroupFirstSub": First subhalo index for each halo
            # "GroupNsubs": Number of subhalos for each halo
            dlyd = delayed(get_shcounts_shcells)(subhalogrnr, ngrp)
            grp["GroupFirstSub"] = dask.compute(dlyd[1])[0]
            grp["GroupNsubs"] = dask.compute(dlyd[0])[0]

        # remove "units" for numba funcs
        grpfirstsub = grp["GroupFirstSub"]
        if hasattr(grpfirstsub, "magnitude"):
            grpfirstsub = grpfirstsub.magnitude
        grpnsubs = grp["GroupNsubs"]
        if hasattr(grpnsubs, "magnitude"):
            grpnsubs = grpnsubs.magnitude

        for key in self.data:
            if not (key.startswith("PartType")):
                continue
            num = int(key[-1])
            pdata = self.data[key]
            if "uid" not in self.data[key]:
                continue  # can happen for empty containers
            gidx = pdata["uid"]

            sidx = compute_localsubhaloindex(
                gidx,
                halocelloffsets[:, num],
                grpfirstsub,
                grpnsubs,
                subhalocellcounts[:, num],
                index_unbound=index_unbound,
            )

            pdata["LocalSubhaloID"] = sidx

            # reconstruct SubhaloID from Group's GroupFirstSub and LocalSubhaloID
            # should be easier to do it directly, but quicker to write down like this:

            # calculate first subhalo of each halo that a particle belongs to
            self.add_groupquantity_to_particles("GroupFirstSub", parttype=key)
            pdata["SubhaloID"] = pdata["GroupFirstSub"] + pdata["LocalSubhaloID"]
            pdata["SubHaloID"] = da.where(
                pdata["SubhaloID"] == index_unbound, index_unbound, pdata["SubhaloID"]
            )
<<<<<<< HEAD
=======

            pdata["LocalSubhaloID"] = sidx

            # reconstruct SubhaloID from Group's GroupFirstSub and LocalSubhaloID
            # should be easier to do it directly, but quicker to write down like this:

            # calculate first subhalo of each halo that a particle belongs to
            self.add_groupquantity_to_particles("GroupFirstSub", parttype=key)
            pdata["SubhaloID"] = pdata["GroupFirstSub"] + pdata["LocalSubhaloID"]
>>>>>>> dff12f4e

    @computedecorator
    def map_halo_operation(
        self,
        func,
        chunksize=int(3e7),
        cpucost_halo=1e4,
        min_grpcount=None,
        chunksize_bytes=None,
        nmax=None,
        idxlist=None,
    ):
        """
        Apply a function to each halo in the catalog.

        Parameters
        ----------
        idxlist: Optional[np.ndarray]
            List of halo indices to process. If not provided, all halos are processed.
        func: function
            Function to apply to each halo. Must take a dictionary of arrays as input.
        chunksize: int
            Number of particles to process at once. Default: 3e7
        cpucost_halo:
            "CPU cost" of processing a single halo. This is a relative value to the processing time per input particle
            used for calculating the dask chunks. Default: 1e4
        min_grpcount: Optional[int]
            Minimum number of particles in a halo to process it. Default: None
        chunksize_bytes: Optional[int]
        nmax: Optional[int]
            Only process the first nmax halos.
        Returns
        -------

        """
        dfltkwargs = get_kwargs(func)
        fieldnames = dfltkwargs.get("fieldnames", None)
        if fieldnames is None:
            fieldnames = get_args(func)
        parttype = dfltkwargs.get("parttype", "PartType0")
        entry_nbytes_in = np.sum([self.data[parttype][f][0].nbytes for f in fieldnames])
        lengths = self.get_grouplengths(parttype=parttype)
        arrdict = self.data[parttype]
        return map_halo_operation(
            func,
            lengths,
            arrdict,
            chunksize=chunksize,
            cpucost_halo=cpucost_halo,
            min_grpcount=min_grpcount,
            chunksize_bytes=chunksize_bytes,
            entry_nbytes_in=entry_nbytes_in,
            nmax=nmax,
            idxlist=idxlist,
        )

    def add_groupquantity_to_particles(self, name, parttype="PartType0"):
        assert (
            name not in self.data[parttype]
        )  # we simply map the name from Group to Particle for now. Should work (?)
        glen = self.data["Group"]["GroupLenType"]
        da_halocelloffsets = da.concatenate(
            [np.zeros((1, 6), dtype=np.int64), da.cumsum(glen, axis=0)]
        )
        if "GroupOffsetsType" not in self.data["Group"]:
            self.data["Group"]["GroupOffsetsType"] = da_halocelloffsets[:-1].rechunk(
                glen.chunks
            )  # remove last entry to match shape
        halocelloffsets = da_halocelloffsets.compute()

        gidx = self.data[parttype]["uid"]
        num = int(parttype[-1])
        hquantity = compute_haloquantity(
            gidx, halocelloffsets[:, num], self.data["Group"][name]
        )
        self.data[parttype][name] = hquantity

    def get_grouplengths(self, parttype="PartType0"):
        """Get the total number of particles of a given type in all halos."""
        pnum = part_type_num(parttype)
        ptype = "PartType%i" % pnum
        if ptype not in self._grouplengths:
            lengths = self.data["Group"]["GroupLenType"][:, pnum].compute()
            if isinstance(lengths, pint.Quantity):
                lengths = lengths.magnitude
            self._grouplengths[ptype] = lengths
        return self._grouplengths[ptype]

    def grouped(
        self,
        fields: Union[str, da.Array, List[str], Dict[str, da.Array]] = "",
        parttype="PartType0",
    ):
        inputfields = None
        if isinstance(fields, str):
            if fields == "":  # if nothing is specified, we pass all we have.
                arrdict = self.data[parttype]
            else:
                arrdict = dict(field=self.data[parttype][fields])
                inputfields = [fields]
        elif isinstance(fields, da.Array) or isinstance(fields, pint.Quantity):
            arrdict = dict(daskarr=fields)
            inputfields = [fields.name]
        elif isinstance(fields, list):
            arrdict = {k: self.data[parttype][k] for k in fields}
            inputfields = fields
        elif isinstance(fields, dict):
            arrdict = {}
            arrdict.update(**fields)
            inputfields = list(arrdict.keys())
        else:
            raise ValueError("Unknown input type '%s'." % type(fields))
        gop = GroupAwareOperation(
            self.get_grouplengths(parttype=parttype), arrdict, inputfields=inputfields
        )
        return gop


class ArepoCatalog(ArepoSnapshot):
    def __init__(self, *args, **kwargs):
        kwargs["iscatalog"] = True
        if "fileprefix" not in kwargs:
            kwargs["fileprefix"] = "groups"
        super().__init__(*args, **kwargs)

    @classmethod
    def validate_path(
        cls, path: Union[str, os.PathLike], *args, **kwargs
    ) -> CandidateStatus:
        kwargs["fileprefix"] = cls._get_fileprefix(path)
        valid = super().validate_path(path, *args, expect_grp=True, **kwargs)
        return valid


class GroupAwareOperation:
    opfuncs = dict(min=np.min, max=np.max, sum=np.sum, half=lambda x: x[::2])
    finalops = {"min", "max", "sum"}
    __slots__ = ("arrs", "ops", "lengths", "final", "inputfields", "opfuncs_custom")

    def __init__(
        self, lengths: NDArray, arrs: Dict[str, da.Array], ops=None, inputfields=None
    ):
        self.lengths = lengths
        self.arrs = arrs
        self.opfuncs_custom = {}
        self.final = False
        self.inputfields = inputfields
        if ops is None:
            self.ops = []
        else:
            self.ops = ops

    def chain(self, add_op=None, final=False):
        if self.final:
            raise ValueError("Cannot chain any additional operation.")
        c = copy.copy(self)
        c.final = final
        c.opfuncs_custom = self.opfuncs_custom
        if add_op is not None:
            if isinstance(add_op, str):
                c.ops.append(add_op)
            elif callable(add_op):
                name = "custom" + str(len(self.opfuncs_custom) + 1)
                c.opfuncs_custom[name] = add_op
                c.ops.append(name)
            else:
                raise ValueError("Unknown operation of type '%s'" % str(type(add_op)))
        return c

    def min(self, field=None):
        if field is not None:
            if self.inputfields is not None:
                raise ValueError("Cannot change input field anymore.")
            self.inputfields = [field]
        return self.chain(add_op="min", final=True)

    def max(self, field=None):
        if field is not None:
            if self.inputfields is not None:
                raise ValueError("Cannot change input field anymore.")
            self.inputfields = [field]
        return self.chain(add_op="max", final=True)

    def sum(self, field=None):
        if field is not None:
            if self.inputfields is not None:
                raise ValueError("Cannot change input field anymore.")
            self.inputfields = [field]
        return self.chain(add_op="sum", final=True)

    def half(self):  # dummy operation for testing halfing particle count.
        return self.chain(add_op="half", final=False)

    def apply(self, func, final=False):
        return self.chain(add_op=func, final=final)

    def __copy__(self):
        # overwrite method so that copy holds a new ops list.
        c = type(self)(
            self.lengths, self.arrs, ops=list(self.ops), inputfields=self.inputfields
        )
        return c

    def evaluate(self, nmax=None, compute=True):
        # final operations: those that can only be at end of chain
        # intermediate operations: those that can only be prior to end of chain
        funcdict = dict()
        funcdict.update(**self.opfuncs)
        funcdict.update(**self.opfuncs_custom)

        def chainops(*funcs):
            def chained_call(*args):
                cf = None
                for i, f in enumerate(funcs):
                    # first chain element can be multiple fields. treat separately
                    if i == 0:
                        cf = f(*args)
                    else:
                        cf = f(cf)
                return cf

            return chained_call

        func = chainops(*[funcdict[k] for k in self.ops])

        fieldnames = list(self.arrs.keys())
        if self.inputfields is None:
            opname = self.ops[0]
            if opname.startswith("custom"):
                dfltkwargs = get_kwargs(self.opfuncs_custom[opname])
                fieldnames = dfltkwargs.get("fieldnames", None)
                if isinstance(fieldnames, str):
                    fieldnames = [fieldnames]
                if fieldnames is None:
                    raise ValueError(
                        "Either pass fields to grouped(fields=...) "
                        "or specify fieldnames=... in applied func."
                    )
            else:
                raise ValueError(
                    "Specify field to operate on in operation or grouped()."
                )

        res = map_halo_operation(
            func, self.lengths, self.arrs, fieldnames=fieldnames, nmax=nmax
        )
        if compute:
            res = res.compute()
        return res


def wrap_func_scalar(
    func,
    halolengths_in_chunks,
    *arrs,
    block_info=None,
    block_id=None,
    func_output_shape=(1,),
    func_output_dtype="float64",
    func_output_default=0,
):
    lengths = halolengths_in_chunks[block_id[0]]

    offsets = np.cumsum([0] + list(lengths))
    res = []
    for i, o in enumerate(offsets[:-1]):
        if o == offsets[i + 1]:
            res.append(
                func_output_default
                * np.ones(func_output_shape, dtype=func_output_dtype)
            )
            if func_output_shape == (1,):
                res[-1] = res[-1].item()
            continue
        arrchunks = [arr[o : offsets[i + 1]] for arr in arrs]
        res.append(func(*arrchunks))
    return np.array(res)


@jit(nopython=True)
def get_hidx(gidx_start, gidx_count, celloffsets, index_unbound=None):
    """Get halo index of a given cell

    Parameters
    ----------
    gidx_start: integer
        The first unique integer ID for the first particle
    gidx_count: integer
        The amount of halo indices we are querying after "gidx_start"
    celloffsets : array
        An array holding the starting cell offset for each halo. Needs to include the
        offset after the last halo. The required shape is thus (Nhalo+1,).
    index_unbound : integer, optional
        The index to use for unbound particles. If None, the maximum integer value
        of the dtype is used.
    """
    dtype = np.int64
    if index_unbound is None:
        index_unbound = np.iinfo(dtype).max
    res = index_unbound * np.ones(gidx_count, dtype=dtype)
    # find initial celloffset
    hidx_idx = np.searchsorted(celloffsets, gidx_start, side="right") - 1
    if hidx_idx + 1 >= celloffsets.shape[0]:
        # we are done. Already out of scope of lookup => all unbound gas.
        return res
    celloffset = celloffsets[hidx_idx + 1]
    endid = celloffset - gidx_start
    startid = 0

    # Now iterate through list.
    while startid < gidx_count:
        res[startid:endid] = hidx_idx
        hidx_idx += 1
        startid = endid
        if hidx_idx >= celloffsets.shape[0] - 1:
            break
        count = celloffsets[hidx_idx + 1] - celloffsets[hidx_idx]
        endid = startid + count
    return res


def get_hidx_daskwrap(gidx, halocelloffsets, index_unbound=None):
    gidx_start = gidx[0]
    gidx_count = gidx.shape[0]
    return get_hidx(
        gidx_start, gidx_count, halocelloffsets, index_unbound=index_unbound
    )


def get_haloquantity_daskwrap(gidx, halocelloffsets, valarr):
    hidx = get_hidx_daskwrap(gidx, halocelloffsets)
    dmax = np.iinfo(hidx.dtype).max
    mask = ~((hidx == -1) | (hidx == dmax))
    result = -1.0 * np.ones(hidx.shape, dtype=valarr.dtype)
    result[mask] = valarr[hidx[mask]]
    return result


def compute_haloindex(gidx, halocelloffsets, *args, index_unbound=None):
    """Computes the halo index for each particle with dask."""
    return da.map_blocks(
        get_hidx_daskwrap,
        gidx,
        halocelloffsets,
        index_unbound=index_unbound,
        meta=np.array((), dtype=np.int64),
    )


def compute_haloquantity(gidx, halocelloffsets, hvals, *args):
    """Computes a halo quantity for each particle with dask."""
    units = None
    if hasattr(hvals, "units"):
        units = hvals.units
    res = map_blocks(
        get_haloquantity_daskwrap,
        gidx,
        halocelloffsets,
        hvals,
        meta=np.array((), dtype=hvals.dtype),
        output_units=units,
    )
    return res


@jit(nopython=True)
def get_localshidx(
    gidx_start: int,
    gidx_count: int,
    celloffsets: NDArray[np.int64],
    shnumber,
    shcounts,
    shcellcounts,
    index_unbound=None,
):
    """
    Get the local subhalo index for each particle. This is the subhalo index within each
    halo group. Particles belonging to the central galaxies will have index 0, particles
    belonging to the first satellite will have index 1, etc.
    Parameters
    ----------
    gidx_start
    gidx_count
    celloffsets
    shnumber
    shcounts
    shcellcounts
<<<<<<< HEAD
    index_unbound: integer, optional
        The index to use for unbound particles. If None, the maximum integer value
        of the dtype is used.
=======
>>>>>>> dff12f4e

    Returns
    -------

    """
<<<<<<< HEAD
    dtype = np.int32
    if index_unbound is None:
        index_unbound = np.iinfo(dtype).max
    res = index_unbound * np.ones(gidx_count, dtype=dtype)  # fuzz has negative index.
=======
    res = -1 * np.ones(gidx_count, dtype=np.int32)  # fuzz has negative index.
>>>>>>> dff12f4e

    # find initial Group we are in
    hidx_start_idx = np.searchsorted(celloffsets, gidx_start, side="right") - 1
    if hidx_start_idx + 1 >= celloffsets.shape[0]:
        # we are done. Already out of scope of lookup => all unbound gas.
        return res
    celloffset = celloffsets[hidx_start_idx + 1]
    endid = celloffset - gidx_start
    startid = 0

    # find initial subhalo we are in
    hidx = hidx_start_idx
    shcumsum = np.zeros(shcounts[hidx] + 1, dtype=np.int64)
    shcumsum[1:] = np.cumsum(
        shcellcounts[shnumber[hidx] : shnumber[hidx] + shcounts[hidx]]
    )  # collect halo's subhalo offsets
    shcumsum += celloffsets[hidx_start_idx]
    sidx_start_idx: int = int(np.searchsorted(shcumsum, gidx_start, side="right") - 1)
    if sidx_start_idx < shcounts[hidx]:
        endid = shcumsum[sidx_start_idx + 1] - gidx_start

    # Now iterate through list.
    cont = True
    while cont and (startid < gidx_count):
        res[startid:endid] = (
            sidx_start_idx if sidx_start_idx + 1 < shcumsum.shape[0] else -1
        )
        sidx_start_idx += 1
        if sidx_start_idx < shcounts[hidx_start_idx]:
            # we prepare to fill the next available subhalo for current halo
            count = shcumsum[sidx_start_idx + 1] - shcumsum[sidx_start_idx]
            startid = endid
        else:
            # we need to find the next halo to start filling its subhalos
            dbgcount = 0
            while dbgcount < 100:  # find next halo with >0 subhalos
                hidx_start_idx += 1
                if hidx_start_idx >= shcounts.shape[0]:
                    cont = False
                    break
                if shcounts[hidx_start_idx] > 0:
                    break
                dbgcount += 1
            hidx = hidx_start_idx
            if hidx_start_idx >= celloffsets.shape[0] - 1:
                startid = gidx_count
            else:
                count = celloffsets[hidx_start_idx + 1] - celloffsets[hidx_start_idx]
                if hidx < shcounts.shape[0]:
                    shcumsum = np.zeros(shcounts[hidx] + 1, dtype=np.int64)
                    shcumsum[1:] = np.cumsum(
                        shcellcounts[shnumber[hidx] : shnumber[hidx] + shcounts[hidx]]
                    )
                    shcumsum += celloffsets[hidx_start_idx]
                    sidx_start_idx = 0
                    if sidx_start_idx < shcounts[hidx]:
                        count = shcumsum[sidx_start_idx + 1] - shcumsum[sidx_start_idx]
                    startid = celloffsets[hidx_start_idx] - gidx_start
        endid = startid + count
    return res


def get_local_shidx_daskwrap(
    gidx: NDArray[np.int64],
    halocelloffsets: NDArray[np.int64],
    shnumber,
    shcounts,
    shcellcounts,
    index_unbound=None,
) -> np.ndarray:
    gidx_start = gidx[0]
    gidx_count = gidx.shape[0]
    return get_localshidx(
<<<<<<< HEAD
        gidx_start,
        gidx_count,
        halocelloffsets,
        shnumber,
        shcounts,
        shcellcounts,
        index_unbound=index_unbound,
=======
        gidx_start, gidx_count, halocelloffsets, shnumber, shcounts, shcellcounts
>>>>>>> dff12f4e
    )


def compute_localsubhaloindex(
<<<<<<< HEAD
    gidx, halocelloffsets, shnumber, shcounts, shcellcounts, index_unbound=None
=======
    gidx, halocelloffsets, shnumber, shcounts, shcellcounts
>>>>>>> dff12f4e
) -> da.Array:
    return da.map_blocks(
        get_local_shidx_daskwrap,
        gidx,
        halocelloffsets,
        shnumber,
        shcounts,
        shcellcounts,
        index_unbound=index_unbound,
        meta=np.array((), dtype=np.int64),
    )


@jit(nopython=True)
def get_shcounts_shcells(SubhaloGrNr, hlength):
    """
    Returns the id of the first subhalo and count of subhalos per halo.
    Parameters
    ----------
    SubhaloGrNr: np.ndarray
    The group identifier that each subhalo belongs to respectively
    hlength: int
    The number of halos in the snapshot

    Returns
    -------

    """
    shcounts = np.zeros(hlength, dtype=np.int32)  # number of subhalos per halo
    shnumber = np.zeros(hlength, dtype=np.int32)  # index of first subhalo per halo
    i = 0
    hid_old = 0
    while i < SubhaloGrNr.shape[0]:
        hid = SubhaloGrNr[i]
        if hid == hid_old:
            shcounts[hid] += 1
        else:
            shnumber[hid] = i
            shcounts[hid] += 1
            hid_old = hid
        i += 1
    return shcounts, shnumber


def part_type_num(ptype):
    """Mapping between common names and numeric particle types."""
    ptype = str(ptype).replace("PartType", "")
    if ptype.isdigit():
        return int(ptype)

    if str(ptype).lower() in ["gas", "cells"]:
        return 0
    if str(ptype).lower() in ["dm", "darkmatter"]:
        return 1
    if str(ptype).lower() in ["dmlowres"]:
        return 2  # only zoom simulations, not present in full periodic boxes
    if str(ptype).lower() in ["tracer", "tracers", "tracermc", "trmc"]:
        return 3
    if str(ptype).lower() in ["star", "stars", "stellar"]:
        return 4  # only those with GFM_StellarFormationTime>0
    if str(ptype).lower() in ["wind"]:
        return 4  # only those with GFM_StellarFormationTime<0
    if str(ptype).lower() in ["bh", "bhs", "blackhole", "blackholes", "black"]:
        return 5
    if str(ptype).lower() in ["all"]:
        return -1


def memorycost_limiter(cost_memory, cost_cpu, list_chunkedges, cost_memory_max):
    """If a chunk too memory expensive, split into equal cpu expense operations."""
    list_chunkedges_new = []
    for chunkedges in list_chunkedges:
        slc = slice(*chunkedges)
        totcost_mem = np.sum(cost_memory[slc])
        list_chunkedges_new.append(chunkedges)
        if totcost_mem > cost_memory_max:
            sumcost = cost_cpu[slc].cumsum()
            sumcost /= sumcost[-1]
            idx = slc.start + np.argmin(np.abs(sumcost - 0.5))
            if idx == chunkedges[0]:
                idx += 1
            elif idx == chunkedges[-1]:
                idx -= 1
            chunkedges1 = [chunkedges[0], idx]
            chunkedges2 = [idx, chunkedges[1]]
            if idx == chunkedges[0] or idx == chunkedges[1]:
                raise ValueError("This should not happen.")
            list_chunkedges_new.pop()
            list_chunkedges_new += memorycost_limiter(
                cost_memory, cost_cpu, [chunkedges1], cost_memory_max
            )
            list_chunkedges_new += memorycost_limiter(
                cost_memory, cost_cpu, [chunkedges2], cost_memory_max
            )
    return list_chunkedges_new


def map_halo_operation_get_chunkedges(
    lengths,
    entry_nbytes_in,
    entry_nbytes_out,
    cpucost_halo=1.0,
    min_grpcount=None,
    chunksize_bytes=None,
):
    """
    Compute the chunking of a halo operation.

    Parameters
    ----------
    lengths: np.ndarray
        The number of particles per halo.
    entry_nbytes_in
    entry_nbytes_out
    cpucost_halo
    min_grpcount
    chunksize_bytes

    Returns
    -------

    """
    cpucost_particle = 1.0  # we only care about ratio, so keep particle cost fixed.
    cost = cpucost_particle * lengths + cpucost_halo
    sumcost = cost.cumsum()

    # let's allow a maximal chunksize of 16 times the dask default setting for an individual array [here: multiple]
    if chunksize_bytes is None:
        chunksize_bytes = 16 * parse_humansize(dask.config.get("array.chunk-size"))
    cost_memory = entry_nbytes_in * lengths + entry_nbytes_out

    if not np.max(cost_memory) < chunksize_bytes:
        raise ValueError(
            "Some halo requires more memory than allowed (%i allowed, %i requested). Consider overriding "
            "chunksize_bytes." % (chunksize_bytes, np.max(cost_memory))
        )

    nchunks = int(np.ceil(np.sum(cost_memory) / chunksize_bytes))
    nchunks = int(np.ceil(1.3 * nchunks))  # fudge factor
    if min_grpcount is not None:
        nchunks = max(min_grpcount, nchunks)
    targetcost = sumcost[-1] / nchunks  # chunk target cost = total cost / nchunks

    arr = np.diff(sumcost % targetcost)  # find whenever exceeding modulo target cost
    idx = [0] + list(np.where(arr < 0)[0] + 1)
    if idx[-1] != sumcost.shape[0]:
        idx.append(sumcost.shape[0])
    list_chunkedges = []
    for i in range(len(idx) - 1):
        list_chunkedges.append([idx[i], idx[i + 1]])

    list_chunkedges = np.asarray(
        memorycost_limiter(cost_memory, cost, list_chunkedges, chunksize_bytes)
    )

    # make sure we did not lose any halos.
    assert np.all(
        ~(list_chunkedges.flatten()[2:-1:2] - list_chunkedges.flatten()[1:-1:2]).astype(
            bool
        )
    )
    return list_chunkedges


def map_halo_operation(
    func,
    lengths,
    arrdict,
    chunksize=int(3e7),
    cpucost_halo=1e4,
    min_grpcount: Optional[int] = None,
    chunksize_bytes: Optional[int] = None,
    entry_nbytes_in: Optional[int] = 4,
    fieldnames: Optional[List[str]] = None,
    nmax: Optional[int] = None,
    idxlist: Optional[np.ndarray] = None,
) -> da.Array:
    """
    Map a function to all halos in a halo catalog.
    Parameters
    ----------
    idxlist: Optional[np.ndarray]
        Only process the halos with these indices.
    nmax: Optional[int]
        Only process the first nmax halos.
    func
    lengths: np.ndarray
        Number of particles per halo.
    arrdict
    chunksize
    cpucost_halo
    min_grpcount: Optional[int]
        Lower bound on the number of halos per chunk.
    chunksize_bytes
    entry_nbytes_in
    fieldnames

    Returns
    -------

    """
    if chunksize is not None:
        log.warning(
            '"chunksize" parameter is depreciated and has no effect. Specify "min_grpcount" for control.'
        )
    dfltkwargs = get_kwargs(func)
    if fieldnames is None:
        fieldnames = dfltkwargs.get("fieldnames", None)
    if fieldnames is None:
        fieldnames = get_args(func)
    shape = dfltkwargs.get("shape", (1,))
    dtype = dfltkwargs.get("dtype", "float64")
    default = dfltkwargs.get("default", 0)

    if idxlist is not None and nmax is not None:
        raise ValueError("Cannot specify both idxlist and nmax.")

    if nmax is not None:
        lengths = lengths[:nmax]

    offsets = np.concatenate([[0], np.cumsum(lengths)])

    if idxlist is not None:
        # make sure idxlist is sorted and unique
        if not np.all(np.diff(idxlist) > 0):
            raise ValueError("idxlist must be sorted and unique.")
        # make sure idxlist is within range
        if np.min(idxlist) < 0 or np.max(idxlist) >= lengths.shape[0]:
            raise ValueError(
                "idxlist elements must be in [%i, %i)." % (0, lengths.shape[0])
            )
        offsets = np.concatenate(
            [[0], offsets[1:][idxlist]]
        )  # offsets is one longer than lengths
        lengths = lengths[idxlist]

    # Determine chunkedges automatically
    # TODO: very messy and inefficient routine. improve some time.
    # TODO: Set entry_bytes_out
    nbytes_dtype_out = 4  # TODO: hardcode 4 byte output dtype as estimate for now
    entry_nbytes_out = nbytes_dtype_out * np.product(shape)
    list_chunkedges = map_halo_operation_get_chunkedges(
        lengths,
        entry_nbytes_in,
        entry_nbytes_out,
        cpucost_halo=cpucost_halo,
        min_grpcount=min_grpcount,
        chunksize_bytes=chunksize_bytes,
    )

    # TODO: Get rid of oindex; only here because have not adjusted code to map_halo_operation_get_chunkedges
    totlength = int(offsets[-1])
    oindex = np.array(list(list_chunkedges[:, 0]) + [list_chunkedges[-1, -1]])

    new_axis = None
    chunks = np.diff(oindex)
    # TODO: Where does the next line come from? Does not make sense
    # chunks[-1] += lengths.shape[0]
    chunks = [tuple(chunks.tolist())]
    if isinstance(shape, tuple) and shape != (1,):
        chunks += [(s,) for s in shape]
        new_axis = np.arange(1, len(shape) + 1).tolist()

    slcoffsets = offsets[oindex]
    slclengths = np.diff(slcoffsets)

    slcs = [slice(oindex[i], oindex[i + 1]) for i in range(len(oindex) - 1)]
    slcs[-1] = slice(oindex[-2], oindex[-1] + 2)  # hacky! why needed? see TODO above.

    halolengths_in_chunks = [lengths[slc] for slc in slcs]

    d_hic = delayed(halolengths_in_chunks)

    arrs = [arrdict[f][:totlength] for f in fieldnames]
    for i, arr in enumerate(arrs):
        arrchunks = (tuple(slclengths.tolist()),)
        if len(arr.shape) > 1:
            arrchunks = arrchunks + (arr.shape[1:],)
        arrs[i] = arr.rechunk(chunks=arrchunks)
    arrdims = np.array([len(arr.shape) for arr in arrs])
    assert np.all(arrdims == arrdims[0])  # Cannot handle different input dims for now

    drop_axis = []
    if arrdims[0] > 1:
        drop_axis = np.arange(1, arrdims[0])

    calc = da.map_blocks(
        wrap_func_scalar,
        func,
        d_hic,
        *arrs,
        dtype=dtype,
        chunks=chunks,
        new_axis=new_axis,
        drop_axis=drop_axis,
        func_output_shape=shape,
        func_output_dtype=dtype,
        func_output_default=default,
    )

    return calc


groupnames = [
    "PartType0",
    "PartType1",
    "PartType3",
    "PartType4",
    "PartType5",
    "Group",
    "Subhalo",
]
fielddefs = FieldContainer(containers=groupnames)


@fielddefs.register_field("PartType0")
def Temperature(arrs, **kwargs):
    """Compute gas temperature given (ElectronAbundance,InternalEnergy) in [K]."""
    xh = 0.76
    gamma = 5.0 / 3.0

    m_p = 1.672622e-24  # proton mass [g]
    k_B = 1.380650e-16  # boltzmann constant [erg/K]

    UnitEnergy_over_UnitMass = (
        1e10  # standard unit system (TODO: can obtain from snapshot)
    )

    xe = arrs["ElectronAbundance"]
    u_internal = arrs["InternalEnergy"]

    mu = 4 / (1 + 3 * xh + 4 * xh * xe) * m_p
    temp = (gamma - 1.0) * u_internal / k_B * UnitEnergy_over_UnitMass * mu

    return temp<|MERGE_RESOLUTION|>--- conflicted
+++ resolved
@@ -425,18 +425,6 @@
             pdata["SubHaloID"] = da.where(
                 pdata["SubhaloID"] == index_unbound, index_unbound, pdata["SubhaloID"]
             )
-<<<<<<< HEAD
-=======
-
-            pdata["LocalSubhaloID"] = sidx
-
-            # reconstruct SubhaloID from Group's GroupFirstSub and LocalSubhaloID
-            # should be easier to do it directly, but quicker to write down like this:
-
-            # calculate first subhalo of each halo that a particle belongs to
-            self.add_groupquantity_to_particles("GroupFirstSub", parttype=key)
-            pdata["SubhaloID"] = pdata["GroupFirstSub"] + pdata["LocalSubhaloID"]
->>>>>>> dff12f4e
 
     @computedecorator
     def map_halo_operation(
@@ -824,25 +812,18 @@
     shnumber
     shcounts
     shcellcounts
-<<<<<<< HEAD
     index_unbound: integer, optional
         The index to use for unbound particles. If None, the maximum integer value
         of the dtype is used.
-=======
->>>>>>> dff12f4e
 
     Returns
     -------
 
     """
-<<<<<<< HEAD
     dtype = np.int32
     if index_unbound is None:
         index_unbound = np.iinfo(dtype).max
     res = index_unbound * np.ones(gidx_count, dtype=dtype)  # fuzz has negative index.
-=======
-    res = -1 * np.ones(gidx_count, dtype=np.int32)  # fuzz has negative index.
->>>>>>> dff12f4e
 
     # find initial Group we are in
     hidx_start_idx = np.searchsorted(celloffsets, gidx_start, side="right") - 1
@@ -916,7 +897,6 @@
     gidx_start = gidx[0]
     gidx_count = gidx.shape[0]
     return get_localshidx(
-<<<<<<< HEAD
         gidx_start,
         gidx_count,
         halocelloffsets,
@@ -924,18 +904,11 @@
         shcounts,
         shcellcounts,
         index_unbound=index_unbound,
-=======
-        gidx_start, gidx_count, halocelloffsets, shnumber, shcounts, shcellcounts
->>>>>>> dff12f4e
     )
 
 
 def compute_localsubhaloindex(
-<<<<<<< HEAD
     gidx, halocelloffsets, shnumber, shcounts, shcellcounts, index_unbound=None
-=======
-    gidx, halocelloffsets, shnumber, shcounts, shcellcounts
->>>>>>> dff12f4e
 ) -> da.Array:
     return da.map_blocks(
         get_local_shidx_daskwrap,
