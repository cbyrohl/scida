import copy
import logging
import os
import warnings
from typing import Dict, List, Optional, Union

import dask
import numpy as np
import pint
from dask import array as da
from dask import delayed
from numba import jit
from numpy.typing import NDArray

<<<<<<< HEAD
from scida.customs.gadget.gadgetstyle import GadgetStyleSnapshot
=======
>>>>>>> 41fe8079
from scida.discovertypes import CandidateStatus, _determine_mixins
from scida.fields import FieldContainer
from scida.helpers_misc import (
    computedecorator,
    get_args,
    get_kwargs,
    map_blocks,
    parse_humansize,
)
from scida.interface import Selector, create_MixinDataset
from scida.interfaces.mixins import SpatialCartesian3DMixin, UnitMixin
from scida.io import load_metadata

log = logging.getLogger(__name__)


class ArepoSelector(Selector):
    def __init__(self) -> None:
        super().__init__()
        self.keys = ["haloID"]

    def prepare(self, *args, **kwargs) -> None:
        snap = args[0]
        if snap.catalog is None:
            raise ValueError("Cannot select for haloID without catalog loaded.")
        halo_id = kwargs.get("haloID", None)
        if halo_id is None:
            return
        lengths = self.data_backup["Group"]["GroupLenType"][halo_id, :].compute()
        offsets = self.data_backup["Group"]["GroupOffsetsType"][halo_id, :].compute()
        for p in self.data_backup:
            splt = p.split("PartType")
            if len(splt) == 1:
                for k, v in self.data_backup[p].items():
                    self.data[p][k] = v
            else:
                pnum = int(splt[1])
                offset = offsets[pnum]
                length = lengths[pnum]
                for k, v in self.data_backup[p].items():
                    self.data[p][k] = v[offset : offset + length]
        snap.data = self.data


class ArepoSnapshot(SpatialCartesian3DMixin, GadgetStyleSnapshot):
    _fileprefix_catalog = "groups"

    def __init__(self, path, chunksize="auto", catalog=None, **kwargs) -> None:
        self.iscatalog = kwargs.pop("iscatalog", False)
        self.header = {}
        self.config = {}
        self.parameters = {}
        self._grouplengths = {}
        prfx = kwargs.pop("fileprefix", None)
        if prfx is None:
            prfx = self._get_fileprefix(path)
        super().__init__(path, chunksize=chunksize, fileprefix=prfx, **kwargs)

        self.catalog = catalog
        if not self.iscatalog:
            if self.catalog is None:
                self.discover_catalog()
                # try to discover group catalog in parent directories.
            if self.catalog == "none":
                pass  # this string can be set to explicitly disable catalog
            elif self.catalog is not None:
                self.load_catalog(kwargs)

        # add aliases
        aliases = dict(
            PartType0=["gas", "baryons"],
            PartType1=["dm", "dark matter"],
            PartType2=["lowres", "lowres dm"],
            PartType3=["tracer", "tracers"],
            PartType4=["stars"],
            PartType5=["bh", "black holes"],
        )
        for k, lst in aliases.items():
            if k not in self.data:
                continue
            for v in lst:
                self.data.add_alias(v, k)

        # set metadata
        self._set_metadata()

        # add some default fields
        self.data.merge(fielddefs)

    def load_catalog(self, kwargs):
        virtualcache = False  # copy catalog for better performance
        catalog_kwargs = kwargs.get("catalog_kwargs", {})
        catalog_kwargs["overwritecache"] = kwargs.get("overwritecache", False)
        # fileprefix = catalog_kwargs.get("fileprefix", self._fileprefix_catalog)
        prfx = self._get_fileprefix(self.catalog)

        # explicitly need to create unitaware class for catalog as needed
        # TODO: should just be determined from mixins of parent?
        cls = ArepoCatalog
        withunits = kwargs.get("units", False)
        mixins = []
        if withunits:
            mixins += [UnitMixin]

        other_mixins = _determine_mixins(path=self.path)
        mixins += other_mixins
        cls = create_MixinDataset(cls, mixins)

        ureg = None
        if hasattr(self, "ureg"):
            ureg = self.ureg

        self.catalog = cls(
            self.catalog,
            virtualcache=virtualcache,
            fileprefix=prfx,
            units=self.withunits,
            ureg=ureg,
        )
        if "Redshift" in self.catalog.header and "Redshift" in self.header:
            z_catalog = self.catalog.header["Redshift"]
            z_snap = self.header["Redshift"]
            if not np.isclose(z_catalog, z_snap):
                raise ValueError(
                    "Redshift mismatch between snapshot and catalog: "
                    f"{z_snap:.2f} vs {z_catalog:.2f}"
                )

        # merge data
        self.merge_data(self.catalog)

        # starting snapshots often do not have groups
        ngkeys = self.catalog.data["Group"].keys()
        if len(ngkeys) > 0:
            self.add_catalogIDs()

        # merge hints from snap and catalog
        self.merge_hints(self.catalog)

    def merge_data(self, secondobj, suffix=""):
        for k in secondobj.data:
            key = k + suffix
            if key not in self.data:
                self.data[key] = secondobj.data[k]
            secondobj.data.fieldrecipes_kwargs["snap"] = self

    def merge_hints(self, secondobj):
        # merge hints from snap and catalog
        for h in secondobj.hints:
            if h not in self.hints:
                self.hints[h] = secondobj.hints[h]
            elif isinstance(self.hints[h], dict):
                # merge dicts
                for k in secondobj.hints[h]:
                    if k not in self.hints[h]:
                        self.hints[h][k] = secondobj.hints[h][k]
            else:
                pass  # nothing to do; we do not overwrite with catalog props

    def _set_metadata(self):
        """
        Set metadata from header and config.
        """
        md = self._clean_metadata_from_raw(self._metadata_raw)
        self.metadata = md

    @classmethod
    def validate_path(
        cls, path: Union[str, os.PathLike], *args, **kwargs
    ) -> CandidateStatus:
        valid = super().validate_path(path, *args, **kwargs)
        if valid.value > CandidateStatus.MAYBE.value:
            valid = CandidateStatus.MAYBE
        else:
            return valid
        # Arepo has no dedicated attribute to identify such runs.
        # lets just query a bunch of attributes that are present for arepo runs
        metadata_raw = load_metadata(path, **kwargs)
        matchingattrs = True
        matchingattrs &= "Git_commit" in metadata_raw["/Header"]

        if matchingattrs:
            valid = CandidateStatus.MAYBE

        return valid

    @classmethod
    def _clean_metadata_from_raw(cls, rawmetadata):
        """
        Set metadata from raw metadata.
        """
        metadata = dict()
        if "/Header" in rawmetadata:
            header = rawmetadata["/Header"]
            if "Redshift" in header:
                metadata["redshift"] = header["Redshift"]
                metadata["z"] = metadata["redshift"]
            if "BoxSize" in header:
                metadata["boxsize"] = header["BoxSize"]
            if "Time" in header:
                metadata["time"] = header["Time"]
                metadata["t"] = metadata["time"]
        return metadata

    @ArepoSelector()
    def return_data(self):
        """
        Return data.
        Returns
        -------

        """
        return super().return_data()

    def discover_catalog(self):
        """
        Discover the group catalog given the current path
        Returns
        -------

        """
        # order of candidates matters. For Illustris "groups" must precede "fof_subhalo_tab"
        candidates = [
            self.path.replace("snapshot", "group"),
            self.path.replace("snapshot", "groups"),
            self.path.replace("snapdir", "groups").replace("snap", "groups"),
            self.path.replace("snapdir", "groups").replace("snap", "fof_subhalo_tab"),
        ]
        for candidate in candidates:
            if not os.path.exists(candidate):
                continue
            if candidate == self.path:
                continue
            self.catalog = candidate
            break

    def register_field(self, parttype: str, name: str = None, construct: bool = True):
        """
        Register a field.
        Parameters
        ----------
        parttype: str
            name of particle type
        name: str
            name of field
        construct: bool
            construct field immediately

        Returns
        -------

        """
        num = partTypeNum(parttype)
        if construct:  # TODO: introduce (immediate) construct option later
            raise NotImplementedError
        if num == -1:  # TODO: all particle species
            key = "all"
            raise NotImplementedError
        elif isinstance(num, int):
            key = "PartType" + str(num)
        else:
            key = parttype
        return super().register_field(key, name=name)

    def add_catalogIDs(self) -> None:
        """
        Add field for halo and subgroup IDs for all particle types.
        Returns
        -------

        """
        # TODO: make these delayed objects and properly pass into (delayed?) numba functions:
        # https://docs.dask.org/en/stable/delayed-best-practices.html#avoid-repeatedly-putting-large-inputs-into-delayed-calls

        # Group ID
        if "Group" not in self.data:  # can happen for empty catalogs
            for key in self.data:
                if not (key.startswith("PartType")):
                    continue
                maxint = np.iinfo(np.int64).max
                uid = self.data[key]["uid"]
                self.data[key]["GroupID"] = maxint * da.ones_like(uid, dtype=np.int64)
                self.data[key]["SubhaloID"] = -1 * da.ones_like(uid, dtype=np.int64)
            return

        glen = self.data["Group"]["GroupLenType"]
        da_halocelloffsets = (
            da.concatenate(  # TODO: Do not hardcode shape of 6 particle types!
                [
                    np.zeros((1, 6), dtype=np.int64),
                    da.cumsum(glen, axis=0, dtype=np.int64),
                ]
            )
        )
        # remove last entry to match shapematch shape
        self.data["Group"]["GroupOffsetsType"] = da_halocelloffsets[:-1].rechunk(
            glen.chunks
        )
        halocelloffsets = da_halocelloffsets.rechunk(-1)

        for key in self.data:
            if not (key.startswith("PartType")):
                continue
            num = int(key[-1])
            if "uid" not in self.data[key]:
                continue  # can happen for empty containers
            gidx = self.data[key]["uid"]
            hidx = compute_haloindex(gidx, halocelloffsets[:, num])
            self.data[key]["GroupID"] = hidx

        # Subhalo ID
        if "Subhalo" not in self.data:  # can happen for empty catalogs
            for key in self.data:
                if not (key.startswith("PartType")):
                    continue
                self.data[key]["SubhaloID"] = -1 * da.ones_like(
                    da[key]["uid"], dtype=np.int64
                )
            return

        shnr_attr = "SubhaloGrNr"
        if shnr_attr not in self.data["Subhalo"]:
            shnr_attr = "SubhaloGroupNr"  # what MTNG does
        if shnr_attr not in self.data["Subhalo"]:
            raise ValueError(
                f"Could not find 'SubhaloGrNr' or 'SubhaloGroupNr' in {self.catalog}"
            )

        subhalogrnr = self.data["Subhalo"][shnr_attr]
        subhalocellcounts = self.data["Subhalo"]["SubhaloLenType"]

        # remove "units" for numba funcs
        if hasattr(subhalogrnr, "magnitude"):
            subhalogrnr = subhalogrnr.magnitude
        if hasattr(subhalocellcounts, "magnitude"):
            subhalocellcounts = subhalocellcounts.magnitude

        for key in self.data:
            if not (key.startswith("PartType")):
                continue
            num = int(key[-1])
            if "uid" not in self.data[key]:
                continue  # can happen for empty containers
            gidx = self.data[key]["uid"]
            dlyd = delayed(get_shcounts_shcells)(
                subhalogrnr, halocelloffsets[:, num].shape[0]
            )
            sidx = compute_subhaloindex(
                gidx,
                halocelloffsets[:, num],
                dlyd[1],
                dlyd[0],
                subhalocellcounts[:, num],
            )
            self.data[key]["SubhaloID"] = sidx

    @computedecorator
    def map_halo_operation(
        self,
        func,
        chunksize=int(3e7),
        cpucost_halo=1e4,
        Nmin=None,
        chunksize_bytes=None,
    ):
        dfltkwargs = get_kwargs(func)
        fieldnames = dfltkwargs.get("fieldnames", None)
        if fieldnames is None:
            fieldnames = get_args(func)
        parttype = dfltkwargs.get("parttype", "PartType0")
        entry_nbytes_in = np.sum([self.data[parttype][f][0].nbytes for f in fieldnames])
        lengths = self.get_grouplengths(parttype=parttype)
        arrdict = self.data[parttype]
        return map_halo_operation(
            func,
            lengths,
            arrdict,
            chunksize=chunksize,
            cpucost_halo=cpucost_halo,
            Nmin=Nmin,
            chunksize_bytes=chunksize_bytes,
            entry_nbytes_in=entry_nbytes_in,
        )

    def add_groupquantity_to_particles(self, name, parttype="PartType0"):
        assert (
            name not in self.data[parttype]
        )  # we simply map the name from Group to Particle for now. Should work (?)
        glen = self.data["Group"]["GroupLenType"]
        da_halocelloffsets = da.concatenate(
            [np.zeros((1, 6), dtype=np.int64), da.cumsum(glen, axis=0)]
        )
        if "GroupOffsetsType" not in self.data["Group"]:
            self.data["Group"]["GroupOffsetsType"] = da_halocelloffsets[:-1].rechunk(
                glen.chunks
            )  # remove last entry to match shape
        halocelloffsets = da_halocelloffsets.compute()

        gidx = self.data[parttype]["uid"]
        num = int(parttype[-1])
        hquantity = compute_haloquantity(
            gidx, halocelloffsets[:, num], self.data["Group"][name]
        )
        self.data[parttype][name] = hquantity

    def get_grouplengths(self, parttype="PartType0"):
        # todo: write/use PartType func always using integer rather than string?
        if parttype not in self._grouplengths:
            partnum = int(parttype[-1])
            lengths = self.data["Group"]["GroupLenType"][:, partnum].compute()
            if isinstance(lengths, pint.Quantity):
                lengths = lengths.magnitude
            self._grouplengths[parttype] = lengths
        return self._grouplengths[parttype]

    def grouped(
        self,
        fields: Union[str, da.Array, List[str], Dict[str, da.Array]] = "",
        parttype="PartType0",
    ):
        inputfields = None
        if isinstance(fields, str):
            if fields == "":  # if nothing is specified, we pass all we have.
                arrdict = self.data[parttype]
            else:
                arrdict = dict(field=self.data[parttype][fields])
                inputfields = [fields]
        elif isinstance(fields, da.Array) or isinstance(fields, pint.Quantity):
            arrdict = dict(daskarr=fields)
            inputfields = [fields.name]
        elif isinstance(fields, list):
            arrdict = {k: self.data[parttype][k] for k in fields}
            inputfields = fields
        elif isinstance(fields, dict):
            arrdict = {}
            arrdict.update(**fields)
            inputfields = list(arrdict.keys())
        else:
            raise ValueError("Unknown input type '%s'." % type(fields))
        gop = GroupAwareOperation(
            self.get_grouplengths(parttype=parttype), arrdict, inputfields=inputfields
        )
        return gop


class ArepoCatalog(ArepoSnapshot):
    def __init__(self, *args, **kwargs):
        kwargs["iscatalog"] = True
        if "fileprefix" not in kwargs:
            kwargs["fileprefix"] = "groups"
        super().__init__(*args, **kwargs)

    @classmethod
    def validate_path(
        cls, path: Union[str, os.PathLike], *args, **kwargs
    ) -> CandidateStatus:
        kwargs["fileprefix"] = cls._get_fileprefix(path)
        valid = super().validate_path(path, *args, expect_grp=True, **kwargs)
        return valid


class GroupAwareOperation:
    opfuncs = dict(min=np.min, max=np.max, sum=np.sum, half=lambda x: x[::2])
    finalops = {"min", "max", "sum"}
    __slots__ = ("arrs", "ops", "lengths", "final", "inputfields", "opfuncs_custom")

    def __init__(
        self, lengths: NDArray, arrs: Dict[str, da.Array], ops=None, inputfields=None
    ):
        self.lengths = lengths
        self.arrs = arrs
        self.opfuncs_custom = {}
        self.final = False
        self.inputfields = inputfields
        if ops is None:
            self.ops = []
        else:
            self.ops = ops

    def chain(self, add_op=None, final=False):
        if self.final:
            raise ValueError("Cannot chain any additional operation.")
        c = copy.copy(self)
        c.final = final
        c.opfuncs_custom = self.opfuncs_custom
        if add_op is not None:
            if isinstance(add_op, str):
                c.ops.append(add_op)
            elif callable(add_op):
                name = "custom" + str(len(self.opfuncs_custom) + 1)
                c.opfuncs_custom[name] = add_op
                c.ops.append(name)
            else:
                raise ValueError("Unknown operation of type '%s'" % str(type(add_op)))
        return c

    def min(self, field=None):
        if field is not None:
            if self.inputfields is not None:
                raise ValueError("Cannot change input field anymore.")
            self.inputfields = [field]
        return self.chain(add_op="min", final=True)

    def max(self, field=None):
        if field is not None:
            if self.inputfields is not None:
                raise ValueError("Cannot change input field anymore.")
            self.inputfields = [field]
        return self.chain(add_op="max", final=True)

    def sum(self, field=None):
        if field is not None:
            if self.inputfields is not None:
                raise ValueError("Cannot change input field anymore.")
            self.inputfields = [field]
        return self.chain(add_op="sum", final=True)

    def half(self):  # dummy operation for testing halfing particle count.
        return self.chain(add_op="half", final=False)

    def apply(self, func, final=False):
        return self.chain(add_op=func, final=final)

    def __copy__(self):
        # overwrite method so that copy holds a new ops list.
        c = type(self)(
            self.lengths, self.arrs, ops=list(self.ops), inputfields=self.inputfields
        )
        return c

    def evaluate(self, compute=True):
        # final operations: those that can only be at end of chain
        # intermediate operations: those that can only be prior to end of chain
        funcdict = dict()
        funcdict.update(**self.opfuncs)
        funcdict.update(**self.opfuncs_custom)

        def chainops(*funcs):
            def chained_call(*args):
                cf = None
                for i, f in enumerate(funcs):
                    # first chain element can be multiple fields. treat separately
                    if i == 0:
                        cf = f(*args)
                    else:
                        cf = f(cf)
                return cf

            return chained_call

        func = chainops(*[funcdict[k] for k in self.ops])

        fieldnames = list(self.arrs.keys())
        if self.inputfields is None:
            opname = self.ops[0]
            if opname.startswith("custom"):
                dfltkwargs = get_kwargs(self.opfuncs_custom[opname])
                fieldnames = dfltkwargs.get("fieldnames", None)
                if isinstance(fieldnames, str):
                    fieldnames = [fieldnames]
                if fieldnames is None:
                    raise ValueError(
                        "Either pass fields to grouped(fields=...) "
                        "or specify fieldnames=... in applied func."
                    )
            else:
                raise ValueError(
                    "Specify field to operate on in operation or grouped()."
                )

        res = map_halo_operation(func, self.lengths, self.arrs, fieldnames=fieldnames)
        if compute:
            res = res.compute()
        return res


def wrap_func_scalar(
    func,
    halolengths_in_chunks,
    *arrs,
    block_info=None,
    block_id=None,
    func_output_shape=(1,),
    func_output_dtype="float64",
    func_output_default=0,
):
    lengths = halolengths_in_chunks[block_id[0]]

    offsets = np.cumsum([0] + list(lengths))
    res = []
    for i, o in enumerate(offsets[:-1]):
        if o == offsets[i + 1]:
            res.append(
                func_output_default
                * np.ones(func_output_shape, dtype=func_output_dtype)
            )
            if func_output_shape == (1,):
                res[-1] = res[-1].item()
            continue
        arrchunks = [arr[o : offsets[i + 1]] for arr in arrs]
        res.append(func(*arrchunks))
    return np.array(res)


@jit(nopython=True)
def get_hidx(gidx_start, gidx_count, celloffsets):
    """Get halo index of a given cell

    Parameters
    ----------
    gidx_start: integer
        The first unique integer ID for the first particle
    gidx_count: integer
        The amount of halo indices we are querying after "gidx_start"
    celloffsets : array
        An array holding the starting cell offset for each halo. Needs to include the
        offset after the last halo. The required shape is thus (Nhalo+1,).
    """
    dtype = np.int64
    index_unbound = np.iinfo(dtype).max
    res = index_unbound * np.ones(gidx_count, dtype=dtype)
    # find initial celloffset
    hidx_idx = np.searchsorted(celloffsets, gidx_start, side="right") - 1
    if hidx_idx + 1 >= celloffsets.shape[0]:
        # we are done. Already out of scope of lookup => all unbound gas.
        return res
    celloffset = celloffsets[hidx_idx + 1]
    endid = celloffset - gidx_start
    startid = 0

    # Now iterate through list.
    while startid < gidx_count:
        res[startid:endid] = hidx_idx
        hidx_idx += 1
        startid = endid
        if hidx_idx >= celloffsets.shape[0] - 1:
            break
        count = celloffsets[hidx_idx + 1] - celloffsets[hidx_idx]
        endid = startid + count
    return res


def get_hidx_daskwrap(gidx, halocelloffsets):
    gidx_start = gidx[0]
    gidx_count = gidx.shape[0]
    return get_hidx(gidx_start, gidx_count, halocelloffsets)


def get_haloquantity_daskwrap(gidx, halocelloffsets, valarr):
    hidx = get_hidx_daskwrap(gidx, halocelloffsets)
    dmax = np.iinfo(hidx.dtype).max
    mask = ~((hidx == -1) | (hidx == dmax))
    result = -1.0 * np.ones(hidx.shape, dtype=valarr.dtype)
    result[mask] = valarr[hidx[mask]]
    return result


def compute_haloindex(gidx, halocelloffsets, *args):
    """Computes the halo index for each particle with dask."""
    return da.map_blocks(
        get_hidx_daskwrap, gidx, halocelloffsets, meta=np.array((), dtype=np.int64)
    )


def compute_haloquantity(gidx, halocelloffsets, hvals, *args):
    """Computes a halo quantity for each particle with dask."""
    res = map_blocks(
        get_haloquantity_daskwrap,
        gidx,
        halocelloffsets,
        hvals,
        meta=np.array((), dtype=hvals.dtype),
        output_units=hvals.units,
    )
    return res


@jit(nopython=True)
def get_shidx(
    gidx_start: int,
    gidx_count: int,
    celloffsets: NDArray[np.int64],
    shnumber,
    shcounts,
    shcellcounts,
):
    res = -1 * np.ones(gidx_count, dtype=np.int32)  # fuzz has negative index.

    # find initial Group we are in
    hidx_start_idx = np.searchsorted(celloffsets, gidx_start, side="right") - 1
    if hidx_start_idx + 1 >= celloffsets.shape[0]:
        # we are done. Already out of scope of lookup => all unbound gas.
        return res
    celloffset = celloffsets[hidx_start_idx + 1]
    endid = celloffset - gidx_start
    startid = 0

    # find initial subhalo we are in
    hidx = hidx_start_idx
    shcumsum = np.zeros(shcounts[hidx] + 1, dtype=np.int64)
    shcumsum[1:] = np.cumsum(
        shcellcounts[shnumber[hidx] : shnumber[hidx] + shcounts[hidx]]
    )  # collect halo's subhalo offsets
    shcumsum += celloffsets[hidx_start_idx]
    sidx_start_idx: int = int(np.searchsorted(shcumsum, gidx_start, side="right") - 1)
    if sidx_start_idx < shcounts[hidx]:
        endid = shcumsum[sidx_start_idx + 1] - gidx_start

    # Now iterate through list.
    cont = True
    while cont and (startid < gidx_count):
        res[startid:endid] = (
            sidx_start_idx if sidx_start_idx + 1 < shcumsum.shape[0] else -1
        )
        sidx_start_idx += 1
        if sidx_start_idx < shcounts[hidx_start_idx]:
            # we prepare to fill the next available subhalo for current halo
            count = shcumsum[sidx_start_idx + 1] - shcumsum[sidx_start_idx]
            startid = endid
        else:
            # we need to find the next halo to start filling its subhalos
            dbgcount = 0
            while dbgcount < 100:  # find next halo with >0 subhalos
                hidx_start_idx += 1
                if hidx_start_idx >= shcounts.shape[0]:
                    cont = False
                    break
                if shcounts[hidx_start_idx] > 0:
                    break
                dbgcount += 1
            hidx = hidx_start_idx
            if hidx_start_idx >= celloffsets.shape[0] - 1:
                startid = gidx_count
            else:
                count = celloffsets[hidx_start_idx + 1] - celloffsets[hidx_start_idx]
                if hidx < shcounts.shape[0]:
                    shcumsum = np.zeros(shcounts[hidx] + 1, dtype=np.int64)
                    shcumsum[1:] = np.cumsum(
                        shcellcounts[shnumber[hidx] : shnumber[hidx] + shcounts[hidx]]
                    )
                    shcumsum += celloffsets[hidx_start_idx]
                    sidx_start_idx = 0
                    if sidx_start_idx < shcounts[hidx]:
                        count = shcumsum[sidx_start_idx + 1] - shcumsum[sidx_start_idx]
                    startid = celloffsets[hidx_start_idx] - gidx_start
        endid = startid + count
    return res


def get_shidx_daskwrap(
    gidx: NDArray[np.int64],
    halocelloffsets: NDArray[np.int64],
    shnumber,
    shcounts,
    shcellcounts,
) -> np.ndarray:
    gidx_start = gidx[0]
    gidx_count = gidx.shape[0]
    return get_shidx(
        gidx_start, gidx_count, halocelloffsets, shnumber, shcounts, shcellcounts
    )


def compute_subhaloindex(
    gidx, halocelloffsets, shnumber, shcounts, shcellcounts
) -> da.Array:
    return da.map_blocks(
        get_shidx_daskwrap,
        gidx,
        halocelloffsets,
        shnumber,
        shcounts,
        shcellcounts,
        meta=np.array((), dtype=np.int64),
    )


@jit(nopython=True)
def get_shcounts_shcells(SubhaloGrNr, hlength):
    """Returns the number offset and count of subhalos per halo."""
    shcounts = np.zeros(hlength, dtype=np.int32)
    shnumber = np.zeros(hlength, dtype=np.int32)
    i = 0
    hid = 0
    hid_old = 0
    while i < SubhaloGrNr.shape[0]:
        hid = SubhaloGrNr[i]
        if hid == hid_old:
            shcounts[hid] += 1
        else:
            shnumber[hid] = i
            shcounts[hid] += 1
            hid_old = hid
        i += 1
    return shcounts, shnumber


def partTypeNum(partType):
    """Mapping between common names and numeric particle types."""
    if str(partType).isdigit():
        return int(partType)

    if str(partType).lower() in ["gas", "cells"]:
        return 0
    if str(partType).lower() in ["dm", "darkmatter"]:
        return 1
    if str(partType).lower() in ["dmlowres"]:
        return 2  # only zoom simulations, not present in full periodic boxes
    if str(partType).lower() in ["tracer", "tracers", "tracermc", "trmc"]:
        return 3
    if str(partType).lower() in ["star", "stars", "stellar"]:
        return 4  # only those with GFM_StellarFormationTime>0
    if str(partType).lower() in ["wind"]:
        return 4  # only those with GFM_StellarFormationTime<0
    if str(partType).lower() in ["bh", "bhs", "blackhole", "blackholes", "black"]:
        return 5
    if str(partType).lower() in ["all"]:
        return -1


def memorycost_limiter(cost_memory, cost_cpu, list_chunkedges, cost_memory_max):
    """If a chunk too memory expensive, split into equal cpu expense operations."""
    list_chunkedges_new = []
    for chunkedges in list_chunkedges:
        slc = slice(*chunkedges)
        totcost_mem = np.sum(cost_memory[slc])
        list_chunkedges_new.append(chunkedges)
        if totcost_mem > cost_memory_max:
            sumcost = cost_cpu[slc].cumsum()
            sumcost /= sumcost[-1]
            idx = slc.start + np.argmin(np.abs(sumcost - 0.5))
            if idx == chunkedges[0]:
                idx += 1
            elif idx == chunkedges[-1]:
                idx -= 1
            chunkedges1 = [chunkedges[0], idx]
            chunkedges2 = [idx, chunkedges[1]]
            if idx == chunkedges[0] or idx == chunkedges[1]:
                raise ValueError("This should not happen.")
            list_chunkedges_new.pop()
            list_chunkedges_new += memorycost_limiter(
                cost_memory, cost_cpu, [chunkedges1], cost_memory_max
            )
            list_chunkedges_new += memorycost_limiter(
                cost_memory, cost_cpu, [chunkedges2], cost_memory_max
            )
    return list_chunkedges_new


def map_halo_operation_get_chunkedges(
    lengths,
    entry_nbytes_in,
    entry_nbytes_out,
    cpucost_halo=1.0,
    Nmin=None,
    chunksize_bytes=None,
):
    cpucost_particle = 1.0  # we only care about ratio, so keep particle cost fixed.
    cost = cpucost_particle * lengths + cpucost_halo
    sumcost = cost.cumsum()

    # let's allow a maximal chunksize of 16 times the dask default setting for an individual array [here: multiple]
    if chunksize_bytes is None:
        chunksize_bytes = 16 * parse_humansize(dask.config.get("array.chunk-size"))
    cost_memory = entry_nbytes_in * lengths + entry_nbytes_out

    if not np.max(cost_memory) < chunksize_bytes:
        raise ValueError(
            "Some halo requires more memory than allowed (%i allowed, %i requested). Consider overriding chunksize_bytes."
            % (chunksize_bytes, np.max(cost_memory))
        )

    N = int(np.ceil(np.sum(cost_memory) / chunksize_bytes))
    N = int(np.ceil(1.3 * N))  # fudge factor
    if Nmin is not None:
        N = max(Nmin, N)
    targetcost = sumcost[-1] / N
    arr = np.diff(sumcost % targetcost)
    idx = [0] + list(np.where(arr < 0)[0] + 1)
    if len(idx) == N + 1:
        idx[-1] = sumcost.shape[0]
    elif len(idx) - N in [0, -1, -2]:
        idx.append(sumcost.shape[0])
    else:
        raise ValueError("Unexpected chunk indices.")
    list_chunkedges = []
    for i in range(len(idx) - 1):
        list_chunkedges.append([idx[i], idx[i + 1]])

    list_chunkedges = np.asarray(
        memorycost_limiter(cost_memory, cost, list_chunkedges, chunksize_bytes)
    )

    # make sure we did not lose any halos.
    assert np.all(
        ~(list_chunkedges.flatten()[2:-1:2] - list_chunkedges.flatten()[1:-1:2]).astype(
            bool
        )
    )
    return list_chunkedges


def map_halo_operation(
    func,
    lengths,
    arrdict,
    chunksize=int(3e7),
    cpucost_halo=1e4,
    Nmin: Optional[int] = None,
    chunksize_bytes: Optional[int] = None,
    entry_nbytes_in: Optional[int] = 4,
    fieldnames: Optional[List[str]] = None,
) -> da.Array:
    """
    Map a function to all halos in a halo catalog.
    Parameters
    ----------
    func
    lengths
    arrdict
    chunksize
    cpucost_halo
    Nmin
    chunksize_bytes
    entry_nbytes_in
    fieldnames

    Returns
    -------

    """
    if chunksize is not None:
        warnings.warn(
            '"chunksize" parameter is depreciated and has no effect. Specify Nmin for control.',
            DeprecationWarning,
        )
    dfltkwargs = get_kwargs(func)
    if fieldnames is None:
        fieldnames = dfltkwargs.get("fieldnames", None)
    if fieldnames is None:
        fieldnames = get_args(func)
    shape = dfltkwargs.get("shape", (1,))
    dtype = dfltkwargs.get("dtype", "float64")
    default = dfltkwargs.get("default", 0)

    offsets = np.concatenate([[0], np.cumsum(lengths)])

    # Determine chunkedges automatically
    # TODO: very messy and inefficient routine. improve some time.
    # TODO: Set entry_bytes_out
    nbytes_dtype_out = 4  # TODO: hardcode 4 byte output dtype as estimate for now
    entry_nbytes_out = nbytes_dtype_out * np.product(shape)
    list_chunkedges = map_halo_operation_get_chunkedges(
        lengths,
        entry_nbytes_in,
        entry_nbytes_out,
        cpucost_halo=cpucost_halo,
        Nmin=Nmin,
        chunksize_bytes=chunksize_bytes,
    )

    # TODO: Get rid of oindex; only here because have not adjusted code to map_halo_operation_get_chunkedges
    totlength = int(offsets[-1])
    oindex = np.array(list(list_chunkedges[:, 0]) + [list_chunkedges[-1, -1]])

    new_axis = None
    chunks = np.diff(oindex)
    # TODO: Where does the next line come from? Does not make sense
    # chunks[-1] += lengths.shape[0]
    chunks = [tuple(chunks.tolist())]
    if isinstance(shape, tuple) and shape != (1,):
        chunks += [(s,) for s in shape]
        new_axis = np.arange(1, len(shape) + 1).tolist()

    slcoffsets = offsets[oindex]
    slclengths = np.diff(slcoffsets)

    slcs = [slice(oindex[i], oindex[i + 1]) for i in range(len(oindex) - 1)]
    slcs[-1] = slice(oindex[-2], oindex[-1] + 2)  # hacky! why needed? see TODO above.

    halolengths_in_chunks = [lengths[slc] for slc in slcs]

    d_hic = delayed(halolengths_in_chunks)

    arrs = [arrdict[f][:totlength] for f in fieldnames]
    for i, arr in enumerate(arrs):
        arrchunks = (tuple(slclengths.tolist()),)
        if len(arr.shape) > 1:
            arrchunks = arrchunks + (arr.shape[1:],)
        arrs[i] = arr.rechunk(chunks=arrchunks)
    arrdims = np.array([len(arr.shape) for arr in arrs])
    assert np.all(arrdims == arrdims[0])  # Cannot handle different input dims for now

    drop_axis = []
    if arrdims[0] > 1:
        drop_axis = np.arange(1, arrdims[0])

    calc = da.map_blocks(
        wrap_func_scalar,
        func,
        d_hic,
        *arrs,
        dtype=dtype,
        chunks=chunks,
        new_axis=new_axis,
        drop_axis=drop_axis,
        func_output_shape=shape,
        func_output_dtype=dtype,
        func_output_default=default,
    )

    return calc


groupnames = [
    "PartType0",
    "PartType1",
    "PartType3",
    "PartType4",
    "PartType5",
    "Group",
    "Subhalo",
]
fielddefs = FieldContainer(containers=groupnames)


@fielddefs.register_field("PartType0")
def Temperature(arrs, **kwargs):
    """Compute gas temperature given (ElectronAbundance,InternalEnergy) in [K]."""
    xh = 0.76
    gamma = 5.0 / 3.0

    m_p = 1.672622e-24  # proton mass [g]
    k_B = 1.380650e-16  # boltzmann constant [erg/K]

    UnitEnergy_over_UnitMass = (
        1e10  # standard unit system (TODO: can obtain from snapshot)
    )

    xe = arrs["ElectronAbundance"]
    u_internal = arrs["InternalEnergy"]

    mu = 4 / (1 + 3 * xh + 4 * xh * xe) * m_p
    temp = (gamma - 1.0) * u_internal / k_B * UnitEnergy_over_UnitMass * mu

    return temp<|MERGE_RESOLUTION|>--- conflicted
+++ resolved
@@ -12,10 +12,7 @@
 from numba import jit
 from numpy.typing import NDArray
 
-<<<<<<< HEAD
 from scida.customs.gadget.gadgetstyle import GadgetStyleSnapshot
-=======
->>>>>>> 41fe8079
 from scida.discovertypes import CandidateStatus, _determine_mixins
 from scida.fields import FieldContainer
 from scida.helpers_misc import (
