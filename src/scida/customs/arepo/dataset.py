import copy
import logging
import os
from typing import Dict, List, Optional, Union

import dask
import numpy as np
import pint
from dask import array as da
from dask import delayed
from numba import jit
from numpy.typing import NDArray

from scida.customs.gadgetstyle.dataset import GadgetStyleSnapshot
from scida.discovertypes import CandidateStatus, _determine_mixins
from scida.fields import FieldContainer
from scida.helpers_misc import (
    computedecorator,
    get_args,
    get_kwargs,
    map_blocks,
    parse_humansize,
)
from scida.interface import Selector, create_MixinDataset
from scida.interfaces.mixins import SpatialCartesian3DMixin, UnitMixin
from scida.io import load_metadata

log = logging.getLogger(__name__)


class ArepoSelector(Selector):
    def __init__(self) -> None:
        super().__init__()
        self.keys = ["haloID", "subhaloID", "unbound"]

    def prepare(self, *args, **kwargs) -> None:
        if all([kwargs.get(k, None) is None for k in self.keys]):
            return  # no specific selection, thus just return
        snap: ArepoSnapshot = args[0]
        halo_id = kwargs.get("haloID", None)
        subhalo_id = kwargs.get("subhaloID", None)
        unbound = kwargs.get("unbound", None)

        if halo_id is not None and subhalo_id is not None:
            raise ValueError("Cannot select for haloID and subhaloID at the same time.")

        if unbound is True and (halo_id is not None or subhalo_id is not None):
            raise ValueError(
                "Cannot select haloID/subhaloID and unbound particles at the same time."
            )

        if snap.catalog is None:
            raise ValueError("Cannot select for haloID without catalog loaded.")

        # select for halo
        idx = subhalo_id if subhalo_id is not None else halo_id
        if idx is not None:
            self.select_group(snap, idx)
        elif unbound is True:
            self.select_unbound(snap)

    def select_unbound(self, snap):
        lengths = self.data_backup["Group"]["GroupLenType"][-1, :].compute()
        offsets = self.data_backup["Group"]["GroupOffsetsType"][-1, :].compute()
        # for unbound gas, we start after the last halo particles
        offsets = offsets + lengths
        for p in self.data_backup:
            splt = p.split("PartType")
            if len(splt) == 1:
                for k, v in self.data_backup[p].items():
                    self.data[p][k] = v
            else:
                pnum = int(splt[1])
                offset = offsets[pnum]
                if hasattr(offset, "magnitude"):  # hack for issue 59
                    offset = offset.magnitude
                for k, v in self.data_backup[p].items():
                    self.data[p][k] = v[offset:-1]
        snap.data = self.data

    def select_group(self, snap, idx, objtype="Group"):
        objtype = grp_type_str(objtype)
        if objtype == "halo":
            lengths = self.data_backup["Group"]["GroupLenType"][idx, :].compute()
            offsets = self.data_backup["Group"]["GroupOffsetsType"][idx, :].compute()
        elif objtype == "subhalo":
            # lengths = self.data_backup["Subhalo"]["SubhaloLenType"][idx, :].compute()
            # offsets = self.data_backup["Subhalo"]["SubhaloOffsetsType"][idx, :].compute()
            lengths = {i: snap.get_subhalolengths(i) for i in idx}
            offsets = {i: snap.get_subhalooffsets(i) for i in idx}
        else:
            raise ValueError("Unknown object type: %s" % objtype)

        for p in self.data_backup:
            splt = p.split("PartType")
            if len(splt) == 1:
                for k, v in self.data_backup[p].items():
                    self.data[p][k] = v
            else:
                pnum = int(splt[1])
                offset = offsets[pnum]
                length = lengths[pnum]
                if hasattr(offset, "magnitude"):  # hack for issue 59
                    offset = offset.magnitude
                if hasattr(length, "magnitude"):
                    length = length.magnitude
                for k, v in self.data_backup[p].items():
                    self.data[p][k] = v[offset : offset + length]
        snap.data = self.data


class ArepoSnapshot(SpatialCartesian3DMixin, GadgetStyleSnapshot):
    _fileprefix_catalog = "groups"

    def __init__(self, path, chunksize="auto", catalog=None, **kwargs) -> None:
        self.iscatalog = kwargs.pop("iscatalog", False)
        self.header = {}
        self.config = {}
        self.parameters = {}
        self._grouplengths = {}
<<<<<<< HEAD
        self._subhalolengths = {}
        # not needed for group catalogs as entries are back-to-back there, we will provide a property for this
        self._subhalooffsets = {}
=======
        self.misc = {}  # for storing misc info
>>>>>>> 9e148e0e
        prfx = kwargs.pop("fileprefix", None)
        if prfx is None:
            prfx = self._get_fileprefix(path)
        super().__init__(path, chunksize=chunksize, fileprefix=prfx, **kwargs)

        self.catalog = catalog
        if not self.iscatalog:
            if self.catalog is None:
                self.discover_catalog()
                # try to discover group catalog in parent directories.
            if self.catalog == "none":
                pass  # this string can be set to explicitly disable catalog
            elif self.catalog is not None:
                self.load_catalog(kwargs)

        # add aliases
        aliases = dict(
            PartType0=["gas", "baryons"],
            PartType1=["dm", "dark matter"],
            PartType2=["lowres", "lowres dm"],
            PartType3=["tracer", "tracers"],
            PartType4=["stars"],
            PartType5=["bh", "black holes"],
        )
        for k, lst in aliases.items():
            if k not in self.data:
                continue
            for v in lst:
                self.data.add_alias(v, k)

        # set metadata
        self._set_metadata()

        # add some default fields
        self.data.merge(fielddefs)

    def load_catalog(self, kwargs):
        virtualcache = False  # copy catalog for better performance
        catalog_kwargs = kwargs.get("catalog_kwargs", {})
        catalog_kwargs["overwritecache"] = kwargs.get("overwritecache", False)
        # fileprefix = catalog_kwargs.get("fileprefix", self._fileprefix_catalog)
        prfx = self._get_fileprefix(self.catalog)

        # explicitly need to create unitaware class for catalog as needed
        # TODO: should just be determined from mixins of parent?
        cls = ArepoCatalog
        withunits = kwargs.get("units", False)
        mixins = []
        if withunits:
            mixins += [UnitMixin]

        other_mixins = _determine_mixins(path=self.path)
        mixins += other_mixins
        cls = create_MixinDataset(cls, mixins)

        ureg = None
        if hasattr(self, "ureg"):
            ureg = self.ureg

        self.catalog = cls(
            self.catalog,
            virtualcache=virtualcache,
            fileprefix=prfx,
            units=self.withunits,
            ureg=ureg,
        )
        if "Redshift" in self.catalog.header and "Redshift" in self.header:
            z_catalog = self.catalog.header["Redshift"]
            z_snap = self.header["Redshift"]
            if not np.isclose(z_catalog, z_snap):
                raise ValueError(
                    "Redshift mismatch between snapshot and catalog: "
                    f"{z_snap:.2f} vs {z_catalog:.2f}"
                )

        # merge data
        self.merge_data(self.catalog)

        # first snapshots often do not have groups
        if "Group" in self.catalog.data:
            ngkeys = self.catalog.data["Group"].keys()
            if len(ngkeys) > 0:
                self.add_catalogIDs()

        # merge hints from snap and catalog
        self.merge_hints(self.catalog)

    def _set_metadata(self):
        """
        Set metadata from header and config.
        """
        md = self._clean_metadata_from_raw(self._metadata_raw)
        self.metadata = md

    @classmethod
    def validate_path(
        cls, path: Union[str, os.PathLike], *args, **kwargs
    ) -> CandidateStatus:
        valid = super().validate_path(path, *args, **kwargs)
        if valid.value > CandidateStatus.MAYBE.value:
            valid = CandidateStatus.MAYBE
        else:
            return valid
        # Arepo has no dedicated attribute to identify such runs.
        # lets just query a bunch of attributes that are present for arepo runs
        metadata_raw = load_metadata(path, **kwargs)
        matchingattrs = True
        matchingattrs &= "Git_commit" in metadata_raw["/Header"]
        # not existent for any arepo run?
        matchingattrs &= "Compactify_Version" not in metadata_raw["/Header"]

        if matchingattrs:
            valid = CandidateStatus.MAYBE

        return valid

    @classmethod
    def _clean_metadata_from_raw(cls, rawmetadata):
        """
        Set metadata from raw metadata.
        """
        metadata = dict()
        if "/Header" in rawmetadata:
            header = rawmetadata["/Header"]
            if "Redshift" in header:
                metadata["redshift"] = header["Redshift"]
                metadata["z"] = metadata["redshift"]
            if "BoxSize" in header:
                metadata["boxsize"] = header["BoxSize"]
            if "Time" in header:
                metadata["time"] = header["Time"]
                metadata["t"] = metadata["time"]
        return metadata

    @ArepoSelector()
    def return_data(self):
        """
        Return data.
        Returns
        -------

        """
        return super().return_data()

    def discover_catalog(self):
        """
        Discover the group catalog given the current path
        Returns
        -------

        """
        p = str(self.path)
        # order of candidates matters. For Illustris "groups" must precede "fof_subhalo_tab"
        candidates = [
            p.replace("snapshot", "group"),
            p.replace("snapshot", "groups"),
            p.replace("snapdir", "groups").replace("snap", "groups"),
            p.replace("snapdir", "groups").replace("snap", "fof_subhalo_tab"),
        ]
        for candidate in candidates:
            if not os.path.exists(candidate):
                continue
            if candidate == self.path:
                continue
            self.catalog = candidate
            break

    def register_field(self, parttype: str, name: str = None, construct: bool = False):
        """
        Register a field.
        Parameters
        ----------
        parttype: str
            name of particle type
        name: str
            name of field
        construct: bool
            construct field immediately

        Returns
        -------

        """
        num = part_type_num(parttype)
        if construct:  # TODO: introduce (immediate) construct option later
            raise NotImplementedError
        if num == -1:  # TODO: all particle species
            key = "all"
            raise NotImplementedError
        elif isinstance(num, int):
            key = "PartType" + str(num)
        else:
            key = parttype
        return super().register_field(key, name=name)

    def add_catalogIDs(self) -> None:
        """
        Add field for halo and subgroup IDs for all particle types.
        Returns
        -------

        """
        # TODO: make these delayed objects and properly pass into (delayed?) numba functions:
        # https://docs.dask.org/en/stable/delayed-best-practices.html#avoid-repeatedly-putting-large-inputs-into-delayed-calls

        maxint = np.iinfo(np.int64).max
        self.misc["unboundID"] = maxint

        # Group ID
        if "Group" not in self.data:  # can happen for empty catalogs
            for key in self.data:
                if not (key.startswith("PartType")):
                    continue
                uid = self.data[key]["uid"]
                self.data[key]["GroupID"] = self.misc["unboundID"] * da.ones_like(
                    uid, dtype=np.int64
                )
                self.data[key]["SubhaloID"] = self.misc["unboundID"] * da.ones_like(
                    uid, dtype=np.int64
                )
            return

        glen = self.data["Group"]["GroupLenType"]
        ngrp = glen.shape[0]
        da_halocelloffsets = da.concatenate(
            [
                np.zeros((1, 6), dtype=np.int64),
                da.cumsum(glen, axis=0, dtype=np.int64),
            ]
        )
        # remove last entry to match shapematch shape
        self.data["Group"]["GroupOffsetsType"] = da_halocelloffsets[:-1].rechunk(
            glen.chunks
        )
        halocelloffsets = da_halocelloffsets.rechunk(-1)

        index_unbound = self.misc["unboundID"]

        for key in self.data:
            if not (key.startswith("PartType")):
                continue
            num = int(key[-1])
            if "uid" not in self.data[key]:
                continue  # can happen for empty containers
            gidx = self.data[key]["uid"]
            hidx = compute_haloindex(
                gidx, halocelloffsets[:, num], index_unbound=index_unbound
            )
            self.data[key]["GroupID"] = hidx

        # Subhalo ID
        if "Subhalo" not in self.data:  # can happen for empty catalogs
            for key in self.data:
                if not (key.startswith("PartType")):
                    continue
                self.data[key]["SubhaloID"] = -1 * da.ones_like(
                    da[key]["uid"], dtype=np.int64
                )
            return

        shnr_attr = "SubhaloGrNr"
        if shnr_attr not in self.data["Subhalo"]:
            shnr_attr = "SubhaloGroupNr"  # what MTNG does
        if shnr_attr not in self.data["Subhalo"]:
            raise ValueError(
                f"Could not find 'SubhaloGrNr' or 'SubhaloGroupNr' in {self.catalog}"
            )

        subhalogrnr = self.data["Subhalo"][shnr_attr]
        subhalocellcounts = self.data["Subhalo"]["SubhaloLenType"]

        # remove "units" for numba funcs
        if hasattr(subhalogrnr, "magnitude"):
            subhalogrnr = subhalogrnr.magnitude
        if hasattr(subhalocellcounts, "magnitude"):
            subhalocellcounts = subhalocellcounts.magnitude

        grp = self.data["Group"]
        if "GroupFirstSub" not in grp or "GroupNsubs" not in grp:
            # if not provided, we calculate:
            # "GroupFirstSub": First subhalo index for each halo
            # "GroupNsubs": Number of subhalos for each halo
            dlyd = delayed(get_shcounts_shcells)(subhalogrnr, ngrp)
            grp["GroupFirstSub"] = dask.compute(dlyd[1])[0]
            grp["GroupNsubs"] = dask.compute(dlyd[0])[0]

        # remove "units" for numba funcs
        grpfirstsub = grp["GroupFirstSub"]
        if hasattr(grpfirstsub, "magnitude"):
            grpfirstsub = grpfirstsub.magnitude
        grpnsubs = grp["GroupNsubs"]
        if hasattr(grpnsubs, "magnitude"):
            grpnsubs = grpnsubs.magnitude

        for key in self.data:
            if not (key.startswith("PartType")):
                continue
            num = int(key[-1])
            pdata = self.data[key]
            if "uid" not in self.data[key]:
                continue  # can happen for empty containers
            gidx = pdata["uid"]

            sidx = compute_localsubhaloindex(
                gidx,
                halocelloffsets[:, num],
                grpfirstsub,
                grpnsubs,
                subhalocellcounts[:, num],
                index_unbound=index_unbound,
            )

            pdata["LocalSubhaloID"] = sidx

            # reconstruct SubhaloID from Group's GroupFirstSub and LocalSubhaloID
            # should be easier to do it directly, but quicker to write down like this:

            # calculate first subhalo of each halo that a particle belongs to
            self.add_groupquantity_to_particles("GroupFirstSub", parttype=key)
            pdata["SubhaloID"] = pdata["GroupFirstSub"] + pdata["LocalSubhaloID"]
            pdata["SubHaloID"] = da.where(
                pdata["SubhaloID"] == index_unbound, index_unbound, pdata["SubhaloID"]
            )

    @computedecorator
    def map_halo_operation(
        self,
        func,
        chunksize=int(3e7),
        cpucost_halo=1e4,
        min_grpcount=None,
        chunksize_bytes=None,
        nmax=None,
        idxlist=None,
        objtype="halo",
    ):
        """
        Apply a function to each halo in the catalog.

        Parameters
        ----------
        objtype: str
            Type of object to process. Can be "halo" or "subhalo". Default: "halo"
        idxlist: Optional[np.ndarray]
            List of halo indices to process. If not provided, all halos are processed.
        func: function
            Function to apply to each halo. Must take a dictionary of arrays as input.
        chunksize: int
            Number of particles to process at once. Default: 3e7
        cpucost_halo:
            "CPU cost" of processing a single halo. This is a relative value to the processing time per input particle
            used for calculating the dask chunks. Default: 1e4
        min_grpcount: Optional[int]
            Minimum number of particles in a halo to process it. Default: None
        chunksize_bytes: Optional[int]
        nmax: Optional[int]
            Only process the first nmax halos.
        Returns
        -------

        """
        dfltkwargs = get_kwargs(func)
        fieldnames = dfltkwargs.get("fieldnames", None)
        if fieldnames is None:
            fieldnames = get_args(func)
        parttype = dfltkwargs.get("parttype", "PartType0")
        entry_nbytes_in = np.sum([self.data[parttype][f][0].nbytes for f in fieldnames])
        objtype = grp_type_str(objtype)
        if objtype == "halo":
            lengths = self.get_grouplengths(parttype=parttype)
            offsets = self.get_groupoffsets(parttype=parttype)
        elif objtype == "subhalo":
            lengths = self.get_subgrouplengths(parttype=parttype)
            offsets = self.get_subgroupoffsets(parttype=parttype)
        else:
            raise ValueError(f"objtype must be 'halo' or 'subhalo', not {objtype}")
        arrdict = self.data[parttype]
        return map_halo_operation(
            func,
            offsets,
            lengths,
            arrdict,
            chunksize=chunksize,
            cpucost_halo=cpucost_halo,
            min_grpcount=min_grpcount,
            chunksize_bytes=chunksize_bytes,
            entry_nbytes_in=entry_nbytes_in,
            nmax=nmax,
            idxlist=idxlist,
        )

    def add_groupquantity_to_particles(self, name, parttype="PartType0"):
        assert (
            name not in self.data[parttype]
        )  # we simply map the name from Group to Particle for now. Should work (?)
        glen = self.data["Group"]["GroupLenType"]
        da_halocelloffsets = da.concatenate(
            [np.zeros((1, 6), dtype=np.int64), da.cumsum(glen, axis=0)]
        )
        if "GroupOffsetsType" not in self.data["Group"]:
            self.data["Group"]["GroupOffsetsType"] = da_halocelloffsets[:-1].rechunk(
                glen.chunks
            )  # remove last entry to match shape
        halocelloffsets = da_halocelloffsets.compute()

        gidx = self.data[parttype]["uid"]
        num = int(parttype[-1])
        hquantity = compute_haloquantity(
            gidx, halocelloffsets[:, num], self.data["Group"][name]
        )
        self.data[parttype][name] = hquantity

    def get_grouplengths(self, parttype="PartType0"):
        """Get the total number of particles of a given type in all halos."""
        pnum = part_type_num(parttype)
        ptype = "PartType%i" % pnum
        if ptype not in self._grouplengths:
            lengths = self.data["Group"]["GroupLenType"][:, pnum].compute()
            if isinstance(lengths, pint.Quantity):
                lengths = lengths.magnitude
            self._grouplengths[ptype] = lengths
        return self._grouplengths[ptype]

    def get_groupoffsets(self, parttype="PartType0"):
        if parttype not in self._grouplengths:
            # need to calculate group lengths first
            self.get_grouplengths(parttype=parttype)
        return self._groupoffsets[parttype]

    @property
    def _groupoffsets(self):
        lengths = self._grouplengths
        offsets = {
            k: np.concatenate([[0], np.cumsum(v)[:-1]]) for k, v in lengths.items()
        }
        return offsets

    def get_subhalolengths(self, parttype="PartType0"):
        """Get the total number of particles of a given type in all halos."""
        pnum = part_type_num(parttype)
        ptype = "PartType%i" % pnum
        if ptype in self._subhalolengths:
            return self._subhalolengths[ptype]
        lengths = self.data["Subhalo"]["SubhaloLenType"][:, pnum].compute()
        if isinstance(lengths, pint.Quantity):
            lengths = lengths.magnitude
        self._subhalolengths[ptype] = lengths
        return self._subhalolengths[ptype]

    def get_subhalooffsets(self, parttype="PartType0"):
        pnum = part_type_num(parttype)
        ptype = "PartType%i" % pnum
        if ptype in self._subhalooffsets:
            return self._subhalooffsets[ptype]  # use cached result
        goffsets = self._groupoffsets[ptype]
        shgrnr = self.data["Subhalo"]["SubhaloGrNr"]
        # calculate the index of the first particle for the central subhalo of each subhalos's parent halo
        shoffset_central = goffsets[shgrnr]

        grpfirstsub = self.data["Group"]["GroupFirstSub"]
        shlens = self.get_subhalolengths(ptype)
        shoffsets = np.concatenate([[0], np.cumsum(shlens)[:-1]])

        # particle offset for the first subhalo of each group that a subhalo belongs to
        shfirstshoffset = shoffsets[grpfirstsub[shgrnr]]

        # "LocalSubhaloOffset": particle offset of each subhalo in the parent group
        shoffset_local = shoffsets - shfirstshoffset

        # "SubhaloOffset": particle offset of each subhalo in the simulation
        offsets = shoffset_central + shoffset_local

        self._subhalooffsets[ptype] = offsets

        return offsets

    def grouped(
        self,
        fields: Union[str, da.Array, List[str], Dict[str, da.Array]] = "",
        parttype="PartType0",
    ):
        inputfields = None
        if isinstance(fields, str):
            if fields == "":  # if nothing is specified, we pass all we have.
                arrdict = self.data[parttype]
            else:
                arrdict = dict(field=self.data[parttype][fields])
                inputfields = [fields]
        elif isinstance(fields, da.Array) or isinstance(fields, pint.Quantity):
            arrdict = dict(daskarr=fields)
            inputfields = [fields.name]
        elif isinstance(fields, list):
            arrdict = {k: self.data[parttype][k] for k in fields}
            inputfields = fields
        elif isinstance(fields, dict):
            arrdict = {}
            arrdict.update(**fields)
            inputfields = list(arrdict.keys())
        else:
            raise ValueError("Unknown input type '%s'." % type(fields))
        gop = GroupAwareOperation(
            self.get_groupoffsets(parttype=parttype),
            self.get_grouplengths(parttype=parttype),
            arrdict,
            inputfields=inputfields,
        )
        return gop


class ArepoCatalog(ArepoSnapshot):
    def __init__(self, *args, **kwargs):
        kwargs["iscatalog"] = True
        if "fileprefix" not in kwargs:
            kwargs["fileprefix"] = "groups"
        super().__init__(*args, **kwargs)

    @classmethod
    def validate_path(
        cls, path: Union[str, os.PathLike], *args, **kwargs
    ) -> CandidateStatus:
        kwargs["fileprefix"] = cls._get_fileprefix(path)
        valid = super().validate_path(path, *args, expect_grp=True, **kwargs)
        return valid


class GroupAwareOperation:
    opfuncs = dict(min=np.min, max=np.max, sum=np.sum, half=lambda x: x[::2])
    finalops = {"min", "max", "sum"}
    __slots__ = (
        "arrs",
        "ops",
        "offsets",
        "lengths",
        "final",
        "inputfields",
        "opfuncs_custom",
    )

    def __init__(
        self,
        offsets: NDArray,
        lengths: NDArray,
        arrs: Dict[str, da.Array],
        ops=None,
        inputfields=None,
    ):
        self.offsets = offsets
        self.lengths = lengths
        self.arrs = arrs
        self.opfuncs_custom = {}
        self.final = False
        self.inputfields = inputfields
        if ops is None:
            self.ops = []
        else:
            self.ops = ops

    def chain(self, add_op=None, final=False):
        if self.final:
            raise ValueError("Cannot chain any additional operation.")
        c = copy.copy(self)
        c.final = final
        c.opfuncs_custom = self.opfuncs_custom
        if add_op is not None:
            if isinstance(add_op, str):
                c.ops.append(add_op)
            elif callable(add_op):
                name = "custom" + str(len(self.opfuncs_custom) + 1)
                c.opfuncs_custom[name] = add_op
                c.ops.append(name)
            else:
                raise ValueError("Unknown operation of type '%s'" % str(type(add_op)))
        return c

    def min(self, field=None):
        if field is not None:
            if self.inputfields is not None:
                raise ValueError("Cannot change input field anymore.")
            self.inputfields = [field]
        return self.chain(add_op="min", final=True)

    def max(self, field=None):
        if field is not None:
            if self.inputfields is not None:
                raise ValueError("Cannot change input field anymore.")
            self.inputfields = [field]
        return self.chain(add_op="max", final=True)

    def sum(self, field=None):
        if field is not None:
            if self.inputfields is not None:
                raise ValueError("Cannot change input field anymore.")
            self.inputfields = [field]
        return self.chain(add_op="sum", final=True)

    def half(self):  # dummy operation for testing halfing particle count.
        return self.chain(add_op="half", final=False)

    def apply(self, func, final=False):
        return self.chain(add_op=func, final=final)

    def __copy__(self):
        # overwrite method so that copy holds a new ops list.
        c = type(self)(
            self.offsets,
            self.lengths,
            self.arrs,
            ops=list(self.ops),
            inputfields=self.inputfields,
        )
        return c

    def evaluate(self, nmax=None, idxlist=None, compute=True):
        # final operations: those that can only be at end of chain
        # intermediate operations: those that can only be prior to end of chain
        funcdict = dict()
        funcdict.update(**self.opfuncs)
        funcdict.update(**self.opfuncs_custom)

        def chainops(*funcs):
            def chained_call(*args):
                cf = None
                for i, f in enumerate(funcs):
                    # first chain element can be multiple fields. treat separately
                    if i == 0:
                        cf = f(*args)
                    else:
                        cf = f(cf)
                return cf

            return chained_call

        func = chainops(*[funcdict[k] for k in self.ops])

        fieldnames = list(self.arrs.keys())
        if self.inputfields is None:
            opname = self.ops[0]
            if opname.startswith("custom"):
                dfltkwargs = get_kwargs(self.opfuncs_custom[opname])
                fieldnames = dfltkwargs.get("fieldnames", None)
                if isinstance(fieldnames, str):
                    fieldnames = [fieldnames]
                if fieldnames is None:
                    raise ValueError(
                        "Either pass fields to grouped(fields=...) "
                        "or specify fieldnames=... in applied func."
                    )
            else:
                raise ValueError(
                    "Specify field to operate on in operation or grouped()."
                )

        res = map_halo_operation(
            func,
            self.offsets,
            self.lengths,
            self.arrs,
            fieldnames=fieldnames,
            nmax=nmax,
            idxlist=idxlist,
        )
        if compute:
            res = res.compute()
        return res


def wrap_func_scalar(
    func,
    halolengths_in_chunks,
    *arrs,
    block_info=None,
    block_id=None,
    func_output_shape=(1,),
    func_output_dtype="float64",
    func_output_default=0,
):
    lengths = halolengths_in_chunks[block_id[0]]

    offsets = np.cumsum([0] + list(lengths))
    res = []
    for i, o in enumerate(offsets[:-1]):
        if o == offsets[i + 1]:
            res.append(
                func_output_default
                * np.ones(func_output_shape, dtype=func_output_dtype)
            )
            if func_output_shape == (1,):
                res[-1] = res[-1].item()
            continue
        arrchunks = [arr[o : offsets[i + 1]] for arr in arrs]
        res.append(func(*arrchunks))
    return np.array(res)


@jit(nopython=True)
def get_hidx(gidx_start, gidx_count, celloffsets, index_unbound=None):
    """Get halo index of a given cell

    Parameters
    ----------
    gidx_start: integer
        The first unique integer ID for the first particle
    gidx_count: integer
        The amount of halo indices we are querying after "gidx_start"
    celloffsets : array
        An array holding the starting cell offset for each halo. Needs to include the
        offset after the last halo. The required shape is thus (Nhalo+1,).
    index_unbound : integer, optional
        The index to use for unbound particles. If None, the maximum integer value
        of the dtype is used.
    """
    dtype = np.int64
    if index_unbound is None:
        index_unbound = np.iinfo(dtype).max
    res = index_unbound * np.ones(gidx_count, dtype=dtype)
    # find initial celloffset
    hidx_idx = np.searchsorted(celloffsets, gidx_start, side="right") - 1
    if hidx_idx + 1 >= celloffsets.shape[0]:
        # we are done. Already out of scope of lookup => all unbound gas.
        return res
    celloffset = celloffsets[hidx_idx + 1]
    endid = celloffset - gidx_start
    startid = 0

    # Now iterate through list.
    while startid < gidx_count:
        res[startid:endid] = hidx_idx
        hidx_idx += 1
        startid = endid
        if hidx_idx >= celloffsets.shape[0] - 1:
            break
        count = celloffsets[hidx_idx + 1] - celloffsets[hidx_idx]
        endid = startid + count
    return res


def get_hidx_daskwrap(gidx, halocelloffsets, index_unbound=None):
    gidx_start = gidx[0]
    gidx_count = gidx.shape[0]
    return get_hidx(
        gidx_start, gidx_count, halocelloffsets, index_unbound=index_unbound
    )


def get_haloquantity_daskwrap(gidx, halocelloffsets, valarr):
    hidx = get_hidx_daskwrap(gidx, halocelloffsets)
    dmax = np.iinfo(hidx.dtype).max
    mask = ~((hidx == -1) | (hidx == dmax))
    result = -1.0 * np.ones(hidx.shape, dtype=valarr.dtype)
    result[mask] = valarr[hidx[mask]]
    return result


def compute_haloindex(gidx, halocelloffsets, *args, index_unbound=None):
    """Computes the halo index for each particle with dask."""
    return da.map_blocks(
        get_hidx_daskwrap,
        gidx,
        halocelloffsets,
        index_unbound=index_unbound,
        meta=np.array((), dtype=np.int64),
    )


def compute_haloquantity(gidx, halocelloffsets, hvals, *args):
    """Computes a halo quantity for each particle with dask."""
    units = None
    if hasattr(hvals, "units"):
        units = hvals.units
    res = map_blocks(
        get_haloquantity_daskwrap,
        gidx,
        halocelloffsets,
        hvals,
        meta=np.array((), dtype=hvals.dtype),
        output_units=units,
    )
    return res


@jit(nopython=True)
def get_localshidx(
    gidx_start: int,
    gidx_count: int,
    celloffsets: NDArray[np.int64],
    shnumber,
    shcounts,
    shcellcounts,
    index_unbound=None,
):
    """
    Get the local subhalo index for each particle. This is the subhalo index within each
    halo group. Particles belonging to the central galaxies will have index 0, particles
    belonging to the first satellite will have index 1, etc.
    Parameters
    ----------
    gidx_start
    gidx_count
    celloffsets
    shnumber
    shcounts
    shcellcounts
    index_unbound: integer, optional
        The index to use for unbound particles. If None, the maximum integer value
        of the dtype is used.

    Returns
    -------

    """
    dtype = np.int32
    if index_unbound is None:
        index_unbound = np.iinfo(dtype).max
    res = index_unbound * np.ones(gidx_count, dtype=dtype)  # fuzz has negative index.

    # find initial Group we are in
    hidx_start_idx = np.searchsorted(celloffsets, gidx_start, side="right") - 1
    if hidx_start_idx + 1 >= celloffsets.shape[0]:
        # we are done. Already out of scope of lookup => all unbound gas.
        return res
    celloffset = celloffsets[hidx_start_idx + 1]
    endid = celloffset - gidx_start
    startid = 0

    # find initial subhalo we are in
    hidx = hidx_start_idx
    shcumsum = np.zeros(shcounts[hidx] + 1, dtype=np.int64)
    shcumsum[1:] = np.cumsum(
        shcellcounts[shnumber[hidx] : shnumber[hidx] + shcounts[hidx]]
    )  # collect halo's subhalo offsets
    shcumsum += celloffsets[hidx_start_idx]
    sidx_start_idx: int = int(np.searchsorted(shcumsum, gidx_start, side="right") - 1)
    if sidx_start_idx < shcounts[hidx]:
        endid = shcumsum[sidx_start_idx + 1] - gidx_start

    # Now iterate through list.
    cont = True
    while cont and (startid < gidx_count):
        res[startid:endid] = (
            sidx_start_idx if sidx_start_idx + 1 < shcumsum.shape[0] else -1
        )
        sidx_start_idx += 1
        if sidx_start_idx < shcounts[hidx_start_idx]:
            # we prepare to fill the next available subhalo for current halo
            count = shcumsum[sidx_start_idx + 1] - shcumsum[sidx_start_idx]
            startid = endid
        else:
            # we need to find the next halo to start filling its subhalos
            dbgcount = 0
            while dbgcount < 100:  # find next halo with >0 subhalos
                hidx_start_idx += 1
                if hidx_start_idx >= shcounts.shape[0]:
                    cont = False
                    break
                if shcounts[hidx_start_idx] > 0:
                    break
                dbgcount += 1
            hidx = hidx_start_idx
            if hidx_start_idx >= celloffsets.shape[0] - 1:
                startid = gidx_count
            else:
                count = celloffsets[hidx_start_idx + 1] - celloffsets[hidx_start_idx]
                if hidx < shcounts.shape[0]:
                    shcumsum = np.zeros(shcounts[hidx] + 1, dtype=np.int64)
                    shcumsum[1:] = np.cumsum(
                        shcellcounts[shnumber[hidx] : shnumber[hidx] + shcounts[hidx]]
                    )
                    shcumsum += celloffsets[hidx_start_idx]
                    sidx_start_idx = 0
                    if sidx_start_idx < shcounts[hidx]:
                        count = shcumsum[sidx_start_idx + 1] - shcumsum[sidx_start_idx]
                    startid = celloffsets[hidx_start_idx] - gidx_start
        endid = startid + count
    return res


def get_local_shidx_daskwrap(
    gidx: NDArray[np.int64],
    halocelloffsets: NDArray[np.int64],
    shnumber,
    shcounts,
    shcellcounts,
    index_unbound=None,
) -> np.ndarray:
    gidx_start = gidx[0]
    gidx_count = gidx.shape[0]
    return get_localshidx(
        gidx_start,
        gidx_count,
        halocelloffsets,
        shnumber,
        shcounts,
        shcellcounts,
        index_unbound=index_unbound,
    )


def compute_localsubhaloindex(
    gidx, halocelloffsets, shnumber, shcounts, shcellcounts, index_unbound=None
) -> da.Array:
    return da.map_blocks(
        get_local_shidx_daskwrap,
        gidx,
        halocelloffsets,
        shnumber,
        shcounts,
        shcellcounts,
        index_unbound=index_unbound,
        meta=np.array((), dtype=np.int64),
    )


@jit(nopython=True)
def get_shcounts_shcells(SubhaloGrNr, hlength):
    """
    Returns the id of the first subhalo and count of subhalos per halo.
    Parameters
    ----------
    SubhaloGrNr: np.ndarray
    The group identifier that each subhalo belongs to respectively
    hlength: int
    The number of halos in the snapshot

    Returns
    -------

    """
    shcounts = np.zeros(hlength, dtype=np.int32)  # number of subhalos per halo
    shnumber = np.zeros(hlength, dtype=np.int32)  # index of first subhalo per halo
    i = 0
    hid_old = 0
    while i < SubhaloGrNr.shape[0]:
        hid = SubhaloGrNr[i]
        if hid == hid_old:
            shcounts[hid] += 1
        else:
            shnumber[hid] = i
            shcounts[hid] += 1
            hid_old = hid
        i += 1
    return shcounts, shnumber


def grp_type_str(gtype):
    if str(gtype).lower() in ["group", "groups", "halo", "halos"]:
        return "halo"
    if str(gtype).lower() in ["subgroup", "subgroups", "subhalo", "subhalos"]:
        return "subhalo"
    raise ValueError("Unknown group type: %s" % gtype)


def part_type_num(ptype):
    """Mapping between common names and numeric particle types."""
    ptype = str(ptype).replace("PartType", "")
    if ptype.isdigit():
        return int(ptype)

    if str(ptype).lower() in ["gas", "cells"]:
        return 0
    if str(ptype).lower() in ["dm", "darkmatter"]:
        return 1
    if str(ptype).lower() in ["dmlowres"]:
        return 2  # only zoom simulations, not present in full periodic boxes
    if str(ptype).lower() in ["tracer", "tracers", "tracermc", "trmc"]:
        return 3
    if str(ptype).lower() in ["star", "stars", "stellar"]:
        return 4  # only those with GFM_StellarFormationTime>0
    if str(ptype).lower() in ["wind"]:
        return 4  # only those with GFM_StellarFormationTime<0
    if str(ptype).lower() in ["bh", "bhs", "blackhole", "blackholes", "black"]:
        return 5
    if str(ptype).lower() in ["all"]:
        return -1


def memorycost_limiter(cost_memory, cost_cpu, list_chunkedges, cost_memory_max):
    """If a chunk too memory expensive, split into equal cpu expense operations."""
    list_chunkedges_new = []
    for chunkedges in list_chunkedges:
        slc = slice(*chunkedges)
        totcost_mem = np.sum(cost_memory[slc])
        list_chunkedges_new.append(chunkedges)
        if totcost_mem > cost_memory_max:
            sumcost = cost_cpu[slc].cumsum()
            sumcost /= sumcost[-1]
            idx = slc.start + np.argmin(np.abs(sumcost - 0.5))
            if idx == chunkedges[0]:
                idx += 1
            elif idx == chunkedges[-1]:
                idx -= 1
            chunkedges1 = [chunkedges[0], idx]
            chunkedges2 = [idx, chunkedges[1]]
            if idx == chunkedges[0] or idx == chunkedges[1]:
                raise ValueError("This should not happen.")
            list_chunkedges_new.pop()
            list_chunkedges_new += memorycost_limiter(
                cost_memory, cost_cpu, [chunkedges1], cost_memory_max
            )
            list_chunkedges_new += memorycost_limiter(
                cost_memory, cost_cpu, [chunkedges2], cost_memory_max
            )
    return list_chunkedges_new


def map_halo_operation_get_chunkedges(
    lengths,
    entry_nbytes_in,
    entry_nbytes_out,
    cpucost_halo=1.0,
    min_grpcount=None,
    chunksize_bytes=None,
):
    """
    Compute the chunking of a halo operation.

    Parameters
    ----------
    lengths: np.ndarray
        The number of particles per halo.
    entry_nbytes_in
    entry_nbytes_out
    cpucost_halo
    min_grpcount
    chunksize_bytes

    Returns
    -------

    """
    cpucost_particle = 1.0  # we only care about ratio, so keep particle cost fixed.
    cost = cpucost_particle * lengths + cpucost_halo
    sumcost = cost.cumsum()

    # let's allow a maximal chunksize of 16 times the dask default setting for an individual array [here: multiple]
    if chunksize_bytes is None:
        chunksize_bytes = 16 * parse_humansize(dask.config.get("array.chunk-size"))
    cost_memory = entry_nbytes_in * lengths + entry_nbytes_out

    if not np.max(cost_memory) < chunksize_bytes:
        raise ValueError(
            "Some halo requires more memory than allowed (%i allowed, %i requested). Consider overriding "
            "chunksize_bytes." % (chunksize_bytes, np.max(cost_memory))
        )

    nchunks = int(np.ceil(np.sum(cost_memory) / chunksize_bytes))
    nchunks = int(np.ceil(1.3 * nchunks))  # fudge factor
    if min_grpcount is not None:
        nchunks = max(min_grpcount, nchunks)
    targetcost = sumcost[-1] / nchunks  # chunk target cost = total cost / nchunks

    arr = np.diff(sumcost % targetcost)  # find whenever exceeding modulo target cost
    idx = [0] + list(np.where(arr < 0)[0] + 1)
    if idx[-1] != sumcost.shape[0]:
        idx.append(sumcost.shape[0])
    list_chunkedges = []
    for i in range(len(idx) - 1):
        list_chunkedges.append([idx[i], idx[i + 1]])

    list_chunkedges = np.asarray(
        memorycost_limiter(cost_memory, cost, list_chunkedges, chunksize_bytes)
    )

    # make sure we did not lose any halos.
    assert np.all(
        ~(list_chunkedges.flatten()[2:-1:2] - list_chunkedges.flatten()[1:-1:2]).astype(
            bool
        )
    )
    return list_chunkedges


def map_halo_operation(
    func,
    offsets,
    lengths,
    arrdict,
    chunksize=int(3e7),
    cpucost_halo=1e4,
    min_grpcount: Optional[int] = None,
    chunksize_bytes: Optional[int] = None,
    entry_nbytes_in: Optional[int] = 4,
    fieldnames: Optional[List[str]] = None,
    nmax: Optional[int] = None,
    idxlist: Optional[np.ndarray] = None,
) -> da.Array:
    """
    Map a function to all halos in a halo catalog.
    Parameters
    ----------
    idxlist: Optional[np.ndarray]
        Only process the halos with these indices.
    nmax: Optional[int]
        Only process the first nmax halos.
    func
    offsets: np.ndarray
        Offset of each group in the particle catalog.
    lengths: np.ndarray
        Number of particles per halo.
    arrdict
    chunksize
    cpucost_halo
    min_grpcount: Optional[int]
        Lower bound on the number of halos per chunk.
    chunksize_bytes
    entry_nbytes_in
    fieldnames

    Returns
    -------

    """
    if chunksize is not None:
        log.warning(
            '"chunksize" parameter is depreciated and has no effect. Specify "min_grpcount" for control.'
        )
    dfltkwargs = get_kwargs(func)
    if fieldnames is None:
        fieldnames = dfltkwargs.get("fieldnames", None)
    if fieldnames is None:
        fieldnames = get_args(func)
    shape = dfltkwargs.get("shape", (1,))
    dtype = dfltkwargs.get("dtype", "float64")
    default = dfltkwargs.get("default", 0)

    if idxlist is not None and nmax is not None:
        raise ValueError("Cannot specify both idxlist and nmax.")

    lengths_all = lengths
    offsets_all = offsets
    if len(lengths) == len(offsets):
        # the offsets array here is one longer here, holding the total number of particles in the last halo.
        offsets_all = np.concatenate([offsets_all, [offsets_all[-1] + lengths[-1]]])

    if nmax is not None:
        lengths = lengths[:nmax]
        offsets = offsets[:nmax]

    if idxlist is not None:
        # make sure idxlist is sorted and unique
        if not np.all(np.diff(idxlist) > 0):
            raise ValueError("idxlist must be sorted and unique.")
        # make sure idxlist is within range
        if np.min(idxlist) < 0 or np.max(idxlist) >= lengths.shape[0]:
            raise ValueError(
                "idxlist elements must be in [%i, %i)." % (0, lengths.shape[0])
            )
        offsets = offsets[idxlist]
        lengths = lengths[idxlist]

    if len(lengths) == len(offsets):
        # the offsets array here is one longer here, holding the total number of particles in the last halo.
        offsets = np.concatenate([offsets, [offsets[-1] + lengths[-1]]])

    # Determine chunkedges automatically
    # TODO: very messy and inefficient routine. improve some time.
    # TODO: Set entry_bytes_out
    nbytes_dtype_out = 4  # TODO: hardcode 4 byte output dtype as estimate for now
    entry_nbytes_out = nbytes_dtype_out * np.product(shape)
    # list_chunkedges refers to bounds of index intervals to be processed together
    # if idxlist is specified, then these indices do not have to refer to group indices

    # if idxlist is given, we enforce that particle data is contiguous
    # by putting each idx from idxlist into its own chunk.
    # in the future, we should optimize this
    if idxlist is not None:
        list_chunkedges = [[idx, idx + 1] for idx in np.arange(len(idxlist))]
    else:
        list_chunkedges = map_halo_operation_get_chunkedges(
            lengths,
            entry_nbytes_in,
            entry_nbytes_out,
            cpucost_halo=cpucost_halo,
            min_grpcount=min_grpcount,
            chunksize_bytes=chunksize_bytes,
        )

    totlength = np.sum(lengths)
    minentry = offsets[0]
    maxentry = offsets[-1]  # the last particle that needs to be processed

    # chunks specify the number of groups in each chunk
    chunks = [tuple(np.diff(list_chunkedges, axis=1).flatten())]

    # slcoffsets = [offsets[chunkedge[0]] for chunkedge in list_chunkedges]
    # the actual length of relevant data in each chunk
    slclengths = [
        offsets[chunkedge[1]] - offsets[chunkedge[0]] for chunkedge in list_chunkedges
    ]
    if idxlist is not None:
        # the chunk length to be fed into map_blocks
        tmplist = np.concatenate([idxlist, [len(lengths_all)]])
        print(tmplist)
        slclengths_map = [
            offsets_all[tmplist[chunkedge[1]]] - offsets_all[tmplist[chunkedge[0]]]
            for chunkedge in list_chunkedges
        ]
        slcoffsets_map = [
            offsets_all[tmplist[chunkedge[0]]] for chunkedge in list_chunkedges
        ]
        slclengths_map[0] = slcoffsets_map[0]
        slcoffsets_map[0] = 0

        print("lens")
        print(slclengths_map)
        print(slclengths)
        print("sums")
        print(np.sum(slclengths_map))
        print(np.sum(slclengths))
        print(maxentry, totlength)
        print(minentry)
    else:
        slclengths_map = slclengths

    new_axis = None
    if isinstance(shape, tuple) and shape != (1,):
        new_axis = np.arange(1, len(shape) + 1).tolist()

    slcs = [slice(chunkedge[0], chunkedge[1]) for chunkedge in list_chunkedges]
    halolengths_in_chunks = [lengths[slc] for slc in slcs]
    d_hic = delayed(halolengths_in_chunks)

    arrs = [arrdict[f][minentry:maxentry] for f in fieldnames]
    for i, arr in enumerate(arrs):
        arrchunks = ((tuple(slclengths)),)
        if len(arr.shape) > 1:
            arrchunks = arrchunks + (arr.shape[1:],)
        arrs[i] = arr.rechunk(chunks=arrchunks)
    arrdims = np.array([len(arr.shape) for arr in arrs])

    assert np.all(arrdims == arrdims[0])  # Cannot handle different input dims for now

    drop_axis = []
    if arrdims[0] > 1:
        drop_axis = np.arange(1, arrdims[0])

    calc = da.map_blocks(
        wrap_func_scalar,
        func,
        d_hic,
        *arrs,
        dtype=dtype,
        chunks=chunks,
        new_axis=new_axis,
        drop_axis=drop_axis,
        func_output_shape=shape,
        func_output_dtype=dtype,
        func_output_default=default,
    )

    return calc


groupnames = [
    "PartType0",
    "PartType1",
    "PartType3",
    "PartType4",
    "PartType5",
    "Group",
    "Subhalo",
]
fielddefs = FieldContainer(containers=groupnames)


@fielddefs.register_field("PartType0")
def Temperature(arrs, **kwargs):
    """Compute gas temperature given (ElectronAbundance,InternalEnergy) in [K]."""
    xh = 0.76
    gamma = 5.0 / 3.0

    m_p = 1.672622e-24  # proton mass [g]
    k_B = 1.380650e-16  # boltzmann constant [erg/K]

    UnitEnergy_over_UnitMass = (
        1e10  # standard unit system (TODO: can obtain from snapshot)
    )

    xe = arrs["ElectronAbundance"]
    u_internal = arrs["InternalEnergy"]

    mu = 4 / (1 + 3 * xh + 4 * xh * xe) * m_p
    temp = (gamma - 1.0) * u_internal / k_B * UnitEnergy_over_UnitMass * mu

    return temp<|MERGE_RESOLUTION|>--- conflicted
+++ resolved
@@ -118,13 +118,10 @@
         self.config = {}
         self.parameters = {}
         self._grouplengths = {}
-<<<<<<< HEAD
         self._subhalolengths = {}
         # not needed for group catalogs as entries are back-to-back there, we will provide a property for this
         self._subhalooffsets = {}
-=======
         self.misc = {}  # for storing misc info
->>>>>>> 9e148e0e
         prfx = kwargs.pop("fileprefix", None)
         if prfx is None:
             prfx = self._get_fileprefix(path)
