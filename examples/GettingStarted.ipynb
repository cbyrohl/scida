{
 "cells": [
  {
   "cell_type": "markdown",
   "id": "acca9637-fe84-4a1a-ba2a-c5831a5006d9",
   "metadata": {},
   "source": [
    "# darepo"
   ]
  },
  {
   "cell_type": "markdown",
   "id": "f5c6f686-9412-497c-9694-a553c36cc865",
   "metadata": {},
   "source": [
    "This package is designed to aid in the efficient analysis of large simulations, such as cosmological (hydrodynamical) simulations of large-scale structure.\n",
    "\n",
    "It uses the [dask](https://dask.org/) library to perform computations, which has two key advantages:\n",
    "* (i) very large datasets which cannot normally fit into memory can be analyzed, and\n",
    "* (ii) calculations can be automatically distributed onto parallel 'workers', across one or more (MPI) nodes, to speed them up."
   ]
  },
  {
   "cell_type": "code",
   "execution_count": 1,
   "id": "f7474f9e",
   "metadata": {},
   "outputs": [],
   "source": [
    "# Notebook config\n",
    "path = \"../../sims.TNG/TNG50-4/output/snapdir_099/\"\n",
    "path = \"/data/cbyrohl/TNGdata/TNG50-4/output/snapdir_099/\"\n",
    "path = \"/home/cbyrohl/TNGdata/TNG50-4/output/snapdir_030\""
   ]
  },
  {
   "cell_type": "markdown",
   "id": "3bafbcf1",
   "metadata": {
    "tags": []
   },
   "source": [
    "# [0] Select a simulation and snapshot"
   ]
  },
  {
   "cell_type": "markdown",
   "id": "8e4b3ec1-a0cc-4596-a0d0-b3bced75d22a",
   "metadata": {},
   "source": [
    "The first step is to chose an existing snapshot of a simulation. To start, we will intentionally select the $z=0$ output of TNG50-4, which is the lowest resolution version of TNG50. This means that the size of data in the snapshot is small and easy to work with."
   ]
  },
  {
   "cell_type": "code",
<<<<<<< HEAD
=======
   "execution_count": 1,
   "id": "459d32da-9ea7-4943-99c9-7c58f9f97094",
   "metadata": {},
   "outputs": [],
   "source": [
    "path = \"../../sims.TNG/TNG50-4/output/snapdir_099/\""
   ]
  },
  {
   "cell_type": "code",
>>>>>>> 71fc3baf
   "execution_count": 2,
   "id": "41d5180c",
   "metadata": {},
   "outputs": [
    {
     "name": "stderr",
     "output_type": "stream",
     "text": [
      "WARNING:root:No caching directory specified. Initial file read will remain slow.\n"
     ]
    }
   ],
   "source": [
    "from darepo.interfaces.arepo import ArepoSnapshot\n",
    "snap = ArepoSnapshot(path)"
   ]
  },
  {
   "cell_type": "markdown",
   "id": "22ddc3f7",
   "metadata": {},
   "source": [
    "# [1] Get familiar with a snapshot"
   ]
  },
  {
   "cell_type": "markdown",
   "id": "f87fc0a0",
   "metadata": {},
   "source": [
    "## Header metadata\n",
    "The snapshot contains a dictionary for the AREPO simulation header, config and parameters in its namespace. We can inspect the header:"
   ]
  },
  {
   "cell_type": "code",
   "execution_count": 3,
   "id": "2dbe2006",
   "metadata": {},
   "outputs": [
    {
     "data": {
      "text/plain": [
       "{'BoxSize': 35000.0,\n",
       " 'Composition_vector_length': 0,\n",
       " 'Flag_Cooling': 1,\n",
       " 'Flag_DoublePrecision': 0,\n",
       " 'Flag_Feedback': 1,\n",
       " 'Flag_Metals': 0,\n",
       " 'Flag_Sfr': 1,\n",
       " 'Flag_StellarAge': 0,\n",
       " 'Git_commit': b'unknown',\n",
       " 'Git_date': b'unknown',\n",
       " 'HubbleParam': 0.6774,\n",
       " 'MassTable': array([0.        , 0.01573723, 0.        , 0.00293826, 0.        ,\n",
       "        0.        ]),\n",
       " 'NumFilesPerSnapshot': 11,\n",
       " 'NumPart_ThisFile': array([[1785559, 1834655,       0, 1967855,   17120,     266],\n",
       "        [1720416, 1773023,       0, 1819404,   14310,     226],\n",
       "        [1711490, 1754957,       0, 1729112,   13858,     248],\n",
       "        [1804723, 1847363,       0, 1818158,   10111,     237],\n",
       "        [1707943, 1755127,       0, 1727885,   15858,     235],\n",
       "        [1711462, 1762328,       0, 1727154,    9216,     231],\n",
       "        [1696071, 1753353,       0, 1722297,   23144,     254],\n",
       "        [1800381, 1857997,       0, 1821376,   16941,     250],\n",
       "        [1720397, 1784879,       0, 1744884,   18924,     235],\n",
       "        [1719587, 1770867,       0, 1735776,   12323,     233],\n",
       "        [1746207, 1788451,       0, 1869099,    9596,     258]],\n",
       "       dtype=int32),\n",
       " 'NumPart_Total': array([19124236, 19683000,        0, 19683000,   161401,     2673],\n",
       "       dtype=uint32),\n",
       " 'NumPart_Total_HighWord': array([0, 0, 0, 0, 0, 0], dtype=uint32),\n",
       " 'Omega0': 0.3089,\n",
       " 'OmegaBaryon': 0.0486,\n",
       " 'OmegaLambda': 0.6911,\n",
       " 'Redshift': 2.3161107439568918,\n",
       " 'Time': 0.30155808331261197,\n",
       " 'UnitLength_in_cm': 3.085678e+21,\n",
       " 'UnitMass_in_g': 1.989e+43,\n",
       " 'UnitVelocity_in_cm_per_s': 100000.0}"
      ]
     },
     "execution_count": 3,
     "metadata": {},
     "output_type": "execute_result"
    }
   ],
   "source": [
    "snap.header"
   ]
  },
  {
   "cell_type": "markdown",
   "id": "bb4870aa",
   "metadata": {},
   "source": [
    "Note that only keys that are the same across all snapshot file chunks are is. \n",
    "Entries which are different for each file, such as `NumPart_ThisFile`, are stacked along the first axis, so that we also have access to this information:"
   ]
  },
  {
   "cell_type": "code",
   "execution_count": 4,
   "id": "7e4d891a",
   "metadata": {},
   "outputs": [
    {
     "data": {
      "text/plain": [
       "array([[1785559, 1834655,       0, 1967855,   17120,     266],\n",
       "       [1720416, 1773023,       0, 1819404,   14310,     226],\n",
       "       [1711490, 1754957,       0, 1729112,   13858,     248],\n",
       "       [1804723, 1847363,       0, 1818158,   10111,     237],\n",
       "       [1707943, 1755127,       0, 1727885,   15858,     235],\n",
       "       [1711462, 1762328,       0, 1727154,    9216,     231],\n",
       "       [1696071, 1753353,       0, 1722297,   23144,     254],\n",
       "       [1800381, 1857997,       0, 1821376,   16941,     250],\n",
       "       [1720397, 1784879,       0, 1744884,   18924,     235],\n",
       "       [1719587, 1770867,       0, 1735776,   12323,     233],\n",
       "       [1746207, 1788451,       0, 1869099,    9596,     258]],\n",
       "      dtype=int32)"
      ]
     },
     "execution_count": 4,
     "metadata": {},
     "output_type": "execute_result"
    }
   ],
   "source": [
    "snap.header['NumPart_ThisFile']"
   ]
  },
  {
   "cell_type": "markdown",
   "id": "9c068f07",
   "metadata": {},
   "source": [
    "## Particle/cell data"
   ]
  },
  {
   "cell_type": "markdown",
   "id": "ba185d31",
   "metadata": {},
   "source": [
    "Within our `snap` object, `snap.data` contains references to all the particle/cell data in this snapshot.\n",
    "\n",
    "If the snapshot is split across multiple file chunks on disk (as is the case for most large cosmological simulations), then these are virtually \"combined\".\n",
    "\n",
    "As a result, there is a single array per field in `snap.data`. Note that these are **not** normal numpy arrays, but are instead **dask arrays**, which we will return to later."
   ]
  },
  {
   "cell_type": "code",
   "execution_count": 5,
   "id": "9f0aaaf5",
   "metadata": {},
   "outputs": [
    {
     "data": {
      "text/plain": [
       "dict_keys(['PartType0', 'PartType1', 'PartType3', 'PartType4', 'PartType5'])"
      ]
     },
     "execution_count": 5,
     "metadata": {},
     "output_type": "execute_result"
    }
   ],
   "source": [
    "snap.data.keys()"
   ]
  },
  {
   "cell_type": "markdown",
   "id": "1a9ce158",
   "metadata": {},
   "source": [
    "Let's list all fields available for the respective particle species."
   ]
  },
  {
   "cell_type": "code",
   "execution_count": 6,
   "id": "22fea0ec",
   "metadata": {},
   "outputs": [
    {
     "name": "stdout",
     "output_type": "stream",
     "text": [
      "Species: PartType0\n",
      "dict_keys(['Coordinates', 'Density', 'ElectronAbundance', 'GFM_Metallicity', 'InternalEnergy', 'Masses', 'ParticleIDs', 'StarFormationRate', 'Velocities', 'uid'])\n",
      "\n",
      "Species: PartType1\n",
      "dict_keys(['Coordinates', 'ParticleIDs', 'Velocities', 'uid'])\n",
      "\n",
      "Species: PartType3\n",
      "dict_keys(['ParentID', 'TracerID', 'uid'])\n",
      "\n",
      "Species: PartType4\n",
      "dict_keys(['Coordinates', 'GFM_InitialMass', 'GFM_Metallicity', 'GFM_StellarFormationTime', 'Masses', 'ParticleIDs', 'Potential', 'Velocities', 'uid'])\n",
      "\n",
      "Species: PartType5\n",
      "dict_keys(['BH_BPressure', 'BH_CumEgyInjection_QM', 'BH_CumEgyInjection_RM', 'BH_CumMassGrowth_QM', 'BH_CumMassGrowth_RM', 'BH_Density', 'BH_HostHaloMass', 'BH_Hsml', 'BH_Mass', 'BH_Mdot', 'BH_MdotBondi', 'BH_MdotEddington', 'BH_Pressure', 'BH_Progs', 'BH_U', 'Coordinates', 'Masses', 'ParticleIDs', 'Potential', 'Velocities', 'uid'])\n",
      "\n"
     ]
    }
   ],
   "source": [
    "for key,val in snap.data.items():\n",
    "    print(\"Species:\", key)\n",
    "    print(val.keys(), end='\\n\\n')"
   ]
  },
  {
   "cell_type": "markdown",
   "id": "e36a6cc6",
   "metadata": {},
   "source": [
    "Note that none of these datasets have actually been loaded yet! Instead, what we have available is a convenient way to access the data via dask."
   ]
  },
  {
   "cell_type": "markdown",
<<<<<<< HEAD
   "id": "764467ab",
=======
   "id": "971c4b7e-787c-4f7a-95f3-4da83d7d4794",
>>>>>>> 71fc3baf
   "metadata": {},
   "source": [
    "## Physical Units"
   ]
  },
  {
   "cell_type": "markdown",
<<<<<<< HEAD
   "id": "7b1c2d5d",
=======
   "id": "eeefbcab-3e28-49f1-9f62-5533ff5ba68b",
>>>>>>> 71fc3baf
   "metadata": {},
   "source": [
    "When possible, we attach physical units automatically to arrays (using 'astropy.units'). This means that arrays know their units, the user can convert between different units automatically, and expressions and equations involving combinations of units can be verified for correctness.\n",
    "\n",
    "Currently, unit support is available for AREPO/Illustris/TNG simulations in particular. Here units are available by default, based on the public documentation. You need to select a snapshot with the `ArepoSnapshotWithUnits` class."
   ]
  },
  {
   "cell_type": "code",
   "execution_count": 7,
<<<<<<< HEAD
   "id": "c5441bb0",
=======
   "id": "dba10fa0-7b73-46f3-80e1-989a21a659b0",
>>>>>>> 71fc3baf
   "metadata": {},
   "outputs": [
    {
     "name": "stderr",
     "output_type": "stream",
     "text": [
      "WARNING:root:No caching directory specified. Initial file read will remain slow.\n"
     ]
    },
    {
     "data": {
      "text/latex": [
<<<<<<< HEAD
       "$8.4712995 \\times 10^{14} \\; \\mathrm{M_{\\odot}}$"
      ],
      "text/plain": [
       "<Quantity 8.4712995e+14 solMass>"
=======
       "$8.341815 \\times 10^{14} \\; \\mathrm{M_{\\odot}}$"
      ],
      "text/plain": [
       "<Quantity 8.341815e+14 solMass>"
>>>>>>> 71fc3baf
      ]
     },
     "execution_count": 7,
     "metadata": {},
     "output_type": "execute_result"
    }
   ],
   "source": [
    "from darepo.interfaces.arepo import ArepoSnapshotWithUnits\n",
    "snap = ArepoSnapshotWithUnits(path)\n",
    "snap.data[\"PartType0\"][\"Masses\"].sum().compute()"
   ]
  },
  {
   "cell_type": "markdown",
   "id": "8b28d0cd",
   "metadata": {},
   "source": [
    "# [2] Analyzing snapshot data"
   ]
  },
  {
   "cell_type": "markdown",
   "id": "c9cffb98",
   "metadata": {},
   "source": [
    "In order to perform a given analysis on some available snapshot data, we would normally first explicitly load the required data from disk, and then run some calculations on this data (in memory).\n",
    "\n",
    "Instead, with dask, our fields are loaded automatically as well as \"lazily\" -- only when actually required."
   ]
  },
  {
   "cell_type": "markdown",
   "id": "cebe8a42-898d-473b-ac02-7055659bd9c7",
   "metadata": {
    "tags": []
   },
   "source": [
    "## Computing a simple statistic on (all) particles\n",
    "\n",
    "The fields in our snapshot object behave similar to actual numpy arrays. \n",
    "\n",
    "As a first simple example, let's calculate the total mass of gas cells in the entire simulation. Just as in numpy we can write"
   ]
  },
  {
   "cell_type": "code",
   "execution_count": 8,
   "id": "9faf9fa0",
   "metadata": {},
   "outputs": [
    {
     "name": "stderr",
     "output_type": "stream",
     "text": [
      "WARNING:root:No caching directory specified. Initial file read will remain slow.\n"
     ]
    }
   ],
   "source": [
    "snap = ArepoSnapshot(path) # reload without units\n",
    "masses = snap.data[\"PartType0\"][\"Masses\"]\n",
    "task = masses.sum()"
   ]
  },
  {
   "cell_type": "markdown",
   "id": "9edd3f47",
   "metadata": {},
   "source": [
    "Note that all objects remain 'virtual': they are not calculated or loaded from disk, but are merely the required instructions, encoded into tasks. In a notebook we can inspect these:"
   ]
  },
  {
   "cell_type": "code",
   "execution_count": 9,
   "id": "e0905903",
   "metadata": {},
   "outputs": [
    {
     "data": {
      "text/html": [
       "<table>\n",
       "    <tr>\n",
       "        <td>\n",
       "            <table>\n",
       "                <thead>\n",
       "                    <tr>\n",
       "                        <td> </td>\n",
       "                        <th> Array </th>\n",
       "                        <th> Chunk </th>\n",
       "                    </tr>\n",
       "                </thead>\n",
       "                <tbody>\n",
       "                    \n",
       "                    <tr>\n",
       "                        <th> Bytes </th>\n",
       "                        <td> 72.95 MiB </td>\n",
       "                        <td> 72.95 MiB </td>\n",
       "                    </tr>\n",
       "                    \n",
       "                    <tr>\n",
       "                        <th> Shape </th>\n",
       "                        <td> (19124236,) </td>\n",
       "                        <td> (19124236,) </td>\n",
       "                    </tr>\n",
       "                    <tr>\n",
       "                        <th> Count </th>\n",
       "                        <td> 2 Tasks </td>\n",
       "                        <td> 1 Chunks </td>\n",
       "                    </tr>\n",
       "                    <tr>\n",
       "                    <th> Type </th>\n",
       "                    <td> float32 </td>\n",
       "                    <td> numpy.ndarray </td>\n",
       "                    </tr>\n",
       "                </tbody>\n",
       "            </table>\n",
       "        </td>\n",
       "        <td>\n",
       "        <svg width=\"170\" height=\"75\" style=\"stroke:rgb(0,0,0);stroke-width:1\" >\n",
       "\n",
       "  <!-- Horizontal lines -->\n",
       "  <line x1=\"0\" y1=\"0\" x2=\"120\" y2=\"0\" style=\"stroke-width:2\" />\n",
       "  <line x1=\"0\" y1=\"25\" x2=\"120\" y2=\"25\" style=\"stroke-width:2\" />\n",
       "\n",
       "  <!-- Vertical lines -->\n",
       "  <line x1=\"0\" y1=\"0\" x2=\"0\" y2=\"25\" style=\"stroke-width:2\" />\n",
       "  <line x1=\"120\" y1=\"0\" x2=\"120\" y2=\"25\" style=\"stroke-width:2\" />\n",
       "\n",
       "  <!-- Colored Rectangle -->\n",
       "  <polygon points=\"0.0,0.0 120.0,0.0 120.0,25.412616514582485 0.0,25.412616514582485\" style=\"fill:#ECB172A0;stroke-width:0\"/>\n",
       "\n",
       "  <!-- Text -->\n",
       "  <text x=\"60.000000\" y=\"45.412617\" font-size=\"1.0rem\" font-weight=\"100\" text-anchor=\"middle\" >19124236</text>\n",
       "  <text x=\"140.000000\" y=\"12.706308\" font-size=\"1.0rem\" font-weight=\"100\" text-anchor=\"middle\" transform=\"rotate(0,140.000000,12.706308)\">1</text>\n",
       "</svg>\n",
       "        </td>\n",
       "    </tr>\n",
       "</table>"
      ],
      "text/plain": [
       "dask.array<array, shape=(19124236,), dtype=float32, chunksize=(19124236,), chunktype=numpy.ndarray>"
      ]
     },
     "execution_count": 9,
     "metadata": {},
     "output_type": "execute_result"
    }
   ],
   "source": [
    "masses"
   ]
  },
  {
   "cell_type": "code",
   "execution_count": 10,
   "id": "0f81e9e2",
   "metadata": {},
   "outputs": [
    {
     "data": {
      "text/html": [
       "<table>\n",
       "    <tr>\n",
       "        <td>\n",
       "            <table>\n",
       "                <thead>\n",
       "                    <tr>\n",
       "                        <td> </td>\n",
       "                        <th> Array </th>\n",
       "                        <th> Chunk </th>\n",
       "                    </tr>\n",
       "                </thead>\n",
       "                <tbody>\n",
       "                    \n",
       "                    <tr>\n",
       "                        <th> Bytes </th>\n",
       "                        <td> 4 B </td>\n",
       "                        <td> 4.0 B </td>\n",
       "                    </tr>\n",
       "                    \n",
       "                    <tr>\n",
       "                        <th> Shape </th>\n",
       "                        <td> () </td>\n",
       "                        <td> () </td>\n",
       "                    </tr>\n",
       "                    <tr>\n",
       "                        <th> Count </th>\n",
       "                        <td> 4 Tasks </td>\n",
       "                        <td> 1 Chunks </td>\n",
       "                    </tr>\n",
       "                    <tr>\n",
       "                    <th> Type </th>\n",
       "                    <td> float32 </td>\n",
       "                    <td> numpy.ndarray </td>\n",
       "                    </tr>\n",
       "                </tbody>\n",
       "            </table>\n",
       "        </td>\n",
       "        <td>\n",
       "        \n",
       "        </td>\n",
       "    </tr>\n",
       "</table>"
      ],
      "text/plain": [
       "dask.array<sum-aggregate, shape=(), dtype=float32, chunksize=(), chunktype=numpy.ndarray>"
      ]
     },
     "execution_count": 10,
     "metadata": {},
     "output_type": "execute_result"
    }
   ],
   "source": [
    "task"
   ]
  },
  {
   "cell_type": "markdown",
   "id": "3f81ab05",
   "metadata": {},
   "source": [
    "We can request a calculation of the actual operation(s) by applying the `.compute()` method to the task."
   ]
  },
  {
   "cell_type": "code",
   "execution_count": 11,
   "id": "9eeb63c0",
   "metadata": {},
   "outputs": [
    {
     "data": {
      "text/plain": [
       "57384.594"
      ]
     },
     "execution_count": 11,
     "metadata": {},
     "output_type": "execute_result"
    }
   ],
   "source": [
    "task.compute()"
   ]
  },
  {
   "cell_type": "markdown",
   "id": "61532442-15d8-4186-8e13-1f04c8c06389",
   "metadata": {},
   "source": [
    "## Creating a visualization: projecting onto a 2D image"
   ]
  },
  {
   "cell_type": "markdown",
   "id": "6b44bd67",
   "metadata": {},
   "source": [
    "As an example of calculating something more complicated than just `sum()`, let's do the usual \"poor man's projection\" via a 2D histogram.\n",
    "\n",
    "To do so, we use [da.histogram2d()](https://docs.dask.org/en/latest/array.html) of dask, which is analogous to [numpy.histogram2d()](https://numpy.org/doc/stable/reference/generated/numpy.histogram2d.html), except that it operates on a dask array."
   ]
  },
  {
   "cell_type": "code",
   "execution_count": 12,
   "id": "2e4da5ff",
   "metadata": {},
   "outputs": [],
   "source": [
    "import dask.array as da\n",
    "import numpy as np\n",
    "\n",
    "coords = snap.data[\"PartType0\"][\"Coordinates\"]\n",
    "x = coords[:,0]\n",
    "y = coords[:,1]\n",
    "\n",
    "nbins = 128\n",
    "bins1d = np.linspace(0,snap.header[\"BoxSize\"],nbins+1)\n",
    "\n",
    "result = da.histogram2d(x,y,bins=[bins1d,bins1d])\n",
    "im2d = result[0].compute()"
   ]
  },
  {
   "cell_type": "markdown",
   "id": "34fe3f8f-6e44-4999-bde3-655821e737ee",
   "metadata": {},
   "source": [
    "The resulting `im2d` is just a two-dimensional array which we can display."
   ]
  },
  {
   "cell_type": "code",
   "execution_count": 13,
   "id": "7c10d128-f744-4fd0-8999-cf49e2b31179",
   "metadata": {},
   "outputs": [
    {
     "data": {
      "text/plain": [
       "(128, 128)"
      ]
     },
     "execution_count": 13,
     "metadata": {},
     "output_type": "execute_result"
    }
   ],
   "source": [
    "im2d.shape"
   ]
  },
  {
   "cell_type": "code",
   "execution_count": 14,
   "id": "fd4b8197",
   "metadata": {
    "scrolled": true
   },
   "outputs": [
    {
     "data": {
      "image/png": "iVBORw0KGgoAAAANSUhEUgAAAdsAAAHUCAYAAAByLILhAAAAOXRFWHRTb2Z0d2FyZQBNYXRwbG90bGliIHZlcnNpb24zLjUuMCwgaHR0cHM6Ly9tYXRwbG90bGliLm9yZy8/fFQqAAAACXBIWXMAAAsTAAALEwEAmpwYAADkvElEQVR4nOz9aaxtW3odhn1zNbvf++zTn9vf11VfpEhWUVRjgQolWZYNMwgggwacMIEA/nEcJzEQUUEAITBk6IcROH9igEicCIhgQ1AEkDEEx1RJBYkSVWQ1rHpVr3/v9vee/uy+X2vlx73vfuMb5+xTz+9xw6eK3/hz975r7bnmmmuutc8eY35jhKIoxOFwOBwOx+oQ/Y/dAYfD4XA4ftrhX7YOh8PhcKwY/mXrcDgcDseK4V+2DofD4XCsGP5l63A4HA7HiuFftg6Hw+FwrBgr+7INIfzVEMK7IYQPQgi/uarjOBwOh8Nx1RFWUWcbQohF5D0R+csi8lhE/lBE/v2iKN76Yz+Yw+FwOBxXHMmK2v1FEfmgKIqPRERCCP+NiPyqiFz4ZZuW6kWlui4iIkUczLYC3kaL5X8YFFGA/XK7DdrME9t+nuB++jpktv0I3l/250mBXAHxBtH8kvahz3mqH4zm9lzyRLflJdtGBu8DfCwZcz90YxHseJh3+IdYbs+6gH6ES64LIi/ZAQnYpu2GZCX9DzOmdCj8WDSzG818uaSL2I9z45HrWGXV5bdLlsKhGvaayURPIJ7qf8eT5fPU9JfGBt9nKfcXmoBxi2i+5TDXz7WPlwXbo9PHezOZ2AEOGTay5FqKvR8DDVvB/XqBRYOOtdAdkxG1gecJH4tndF/BPXfpDQ4bA89FOOdzz5kS9hGOTfNtUYbnGF0z26/lx8LrlIzovo1xvGHeRzTYeOundhO+jxb6Op5ccnPSJnPdcarQsyQUy+/NIsHnOnyG5lE0x/O02/C8TT8y6kf+yZ5x/cHT46Ioti/atqov2xsi8gjePxaRP71s50p1XX7hz/xHIiIya8ZmWwaTr3q8MNtwoBY1HcXqwdTsN2vr7Bju2FOermsbszX9/7RPfTzFyW234UWa17FPdr/6U92x3LUzonqofR7tleH/Z2a/yZZ+ow5u2LHq39U247H2Y+tNO1FqTycvX+cl2wZOKvxSjkZzs990p/rydfnUjvcyDG/aAUlG+jThL+LebR1kHMfIdsP80dJ6ZOdH+VjHDs8r0B9j0VQ/V5TsxY2Gem69L63rBrr3+rd0HMe/NDDb4ncaL1837+sH19+y+003K3pc/IOI/wCFh8zguu1vOtT251Xdr9y3HZ424UFFf7RFMOWSqX5usm6vEX5u/T079qWeXih8SM4btr/jTR03/sJe9gDd/wv2+pVOtI2d79pt0xb+oaPtN57aOTva1Xvusj/q8SHMD/XyqQ4c3qciIv1bejJbb+pfv/wF0nlN+1GhZwTOdfwSGm3ae3i8o23ufsc+P6ZrF483PmdF7LkNrnH7+rpyrK/bH9DNidOF//7cgH7AdSmf2nkUZfDHbmrn32xNx3S8BT9Q7ClL46n2K6tQGw19j/1I+/YvnWRo+7UM//Rf/J8eLNu2Ks32or9JzQwOIfxGCOHbIYRvz2fDFXXD4XA4HI7/8bGqX7aPReQWvL8pIk9xh6IofktEfktEpLl2s/iYMmp+aH9SFqn+BZSV7V9YSMEE4MVmLct7RFP964j/WlxU9XP4t2hEf8hUOki92m2zpv7NUjvU/aqH9i+9WRv/VLdtjHf0L9rRtrY3bVXMfvhrotS1f4FnTf1rrLqvY5CM7V9p8zXdNm3ZMS33dN/yEf2liv3d1nPp37TjvfG2cnk5XDOmYvCvzFLPDvjmj/Q9/hrq3bVTtvlY98NfsiIiSV9/vfRfb+ln3u2a/fBXwoKYlehh5+XrFoggGV2X7qv66/XVnROz7eD3dFupr/NjAuyAiP01O91AXprGrYRsj53PyBbUgD5b1OnXCfwaat23Yz+4qWM8vK7XiJma6avKkMwbdjzW39HPpUCb8hxIx5f8ioRN0zU9583v2nM5/aq2P6/ZG2u8pe8bwCzN63YeIa08Xrft472PYz9tsyyi16zUtWPaxG7BJZtu23sHx2NC7VdP9YPlI5zr9ld0/QDaX7PngvTtrKGvY5JgkG6tnhBbAAzHGswdZDNE6DlJv+DxmYTP4Hhixw2fHxJxG9qv5iO4d+icj7+q45PZaSrVIz3v5kN9XpzrB/6qZuq/St9LS7CqX7Z/KCJvhBBeCSGUROTXROR3VnQsh8PhcDiuNFbyy7YoikUI4X8tIv8/EYlF5L8qiuJHqziWw+FwOBxXHauikaUoin8sIv94Ve07HA6Hw/GTgpV92f4PQciLl1rTYq1stmGpSzy2PPq8qd1HzSVPLYc+Xdf9Kie2jToQ6ajHjHYsw44rO88v+dfXMxBnyl3bRjJcvsIU9Z/KmR5guGfbQC152rb9qD5U/adyAnpdxR4LNbnBbavH7P0rPV4Zl8XPre6L2g+vdEWdxZRkzZbrc+mJrdnIGjoPendVaGGNcgoaa4nGG8uTas9UX4wGVB8yVf0rnZNYj6uYe7qQL9+um90WIL/e/73bZtsaautwKVDrF7HXPR3oeI837W06vIErzUkng3mVnKkGFQqrDVZPlpeXNZ6CDt7V8Z2s23k0W1MtbFFdvpIYVwSXhrQsFVfV7tr7tvFUx6Byqq9ntM4gHmv7gxu2j9iPwU1cC8H6nywF3j+lATxnhvaczz6nY1w9oj6CxNp9TedzpWPvq+qxvk9IZ8dKh6itYz/eoHUGMIXnpLMnehtI677OD14lPgHduvVwYrY1P9IDxEM9sdGdltkPqxRyWm+DFQHRXM8rq9Dq+p62weVJWV3HO8Ac5hXHppKEypjSgW4b7+qYNu7b+wrPc9G2wm884Rqti+F2jQ6Hw+FwrBj+ZetwOBwOx4pxJWjkPAky3Xz++964q4gYGq+gomYsMEeKodSxFEAyxPIFS2fg8SJwogk5UcBQAM7L+hcNbTNa6OeY9hheh/2oqgaXyZe7UH7TJerEsuwGVSgwrx0jDUllH7t6LlvfI2oQygHmDaBpakxDwtJ9pqmvKx1T7kEp1FNbT41lXUXZtj/ZhhOFKVHbt+U9aUcproLkgzDVPsZLHI2ed1L7W1RtGUUI4HQyUUpruGcvRFbR9jfesvRi60PlKE9+Rnk9psTTvk6KeVPHg11v1t/DsonlRfrzuh4LS45EbNlEOrCTsbunnzPUJc3ZnT/Q1wtbxSTTNaCOQWZgKWHS1mtW7tg+ojtWRE5ZiEVb78fXvm4qDOXDfTXzKd7V8xrt2X4kQ21/7UPbfhmoXixZqT2y9Grjic6J8badRzje+IxgJ7kMzF0ClXxhSQtSxQsqd8IxjslvpnakHxztaR/RZUlEpAZli4sKl0JdfM9VDi0XbyQkkgBnG0rFoiTFLmWhgHuT3d1gfOZY7klqFZqZIGUtYscDn8H87MZjpYfWjGa+1ZBPAv9l63A4HA7HiuFftg6Hw+FwrBj+ZetwOBwOx4pxJTTbaFFI5YX92IS0DtQwWM9NwRw66cAScdJ24/nF1mAiIsM9HQJMCJnbyg5jZ5b2rG5YJKo/zJC+vyQoYrRnNQEs1UEda/DvWPvKyYF2bOO7y+3c0DotGVphyJiuU9kHBiSMwUqOddkYNJ5kzGUfYAMHVpl5efl0Yz0Gtcg5VBQkQyschhFc9xYJhzA8OZQUZPV1s1s8wPICWheQ6LXImzr2MWlc800d49Jgub648ZbqXTzXUactn0BYRGrPaw71anxdpm3QvwKUk1HJWw7nNdm2pQwYZoB2jZyogzpwYuVLc78Yk/jM3n+o/RfketeHErWjm3petX2OiNJ+/Nr1PzSb/s/v/k+1/Zbut/G5U7Nf563Nl68nm5w8pv2onmGCkb0uqK2jRvu8Dbwu+v+suVdOQCul9SX4PEFL18mW3a31kb7m0JQ5lBPhmhcsNRMRKR+r/rpo2vUJUQ8mAqRizW9umv3wPMe7to05BMdgAECpZ/uBejGX9KDOjDagWMIpYvVXLv3BlKFSVyfxuXOGIJYipnU//U8WxOK/bB0Oh8PhWDH8y9bhcDgcjhXjStDIISsk7j//CV+hVJDO53W5PpcGpGfEXX2MzO6XV5Q7YPeZeRMpz+VZlaMtcCrqUOYpULF5ots4FQRLGRqP7QF6d4AW2lUqJYyp5Oax9mN4y2wytFPvjlJcnA5kygaqlnIpdy8eg/Gu3a/UgTdElyMdmMM5szsMLqeftonfgTZNAlDLUq8Rpgqxs1dycRnWghJf8P35EG2gQyHpCKlREZGko+/HG7aJLAUHLEhSKnWoHAJSoeIpUMqnVrbIE6W4Om8QDQkpJkhr9m/ZcUOaF2k8EVs+1H4fSsg2yKHLBJGbTeZeaj3QNpD+FBEJmb5nig/LiWrPlicd4T33n87+Z2Zb/bbKMNkPtIyr80NLeWL7PI8w83oEslNtn0piQILJ0uWyC7qIVY8ofBUwofShKXTZZP3yvMd87YbtB6YKhQzKJbuUe7utz93KPpXs1XQ+zzd0v4wkuinMZ6apcQzi6XK9LQdK+Dw1r68xzzwllzIcx5TSXDETN57oa5TCRM67RiFM2dH3lu7mv2wdDofD4Vg1/MvW4XA4HI4V40rQyHkpkvGtpoiIxBNLAdSfKe0WUwi6MceHVXHTG9YQG4N/ecUjUlcpGIOkdhGw+dzZ54lSMJSIvmaKNsqQNqW/c3BX4EfiR/ZYaKo9a9r2+6/C6tAB0i/2UDGw70zhIB1TPYaVv8FyfEijVs7IUQtWWKZdWMWXLP/bDlctPz8etH+gJ8CU2QLNyKd2fsQ9PVEMe88pBAJXMsbUBs6d2iEYsE/ZNB9Wyz6zqxNnQJGb1dQLe84lNEwvwSro6nL6vXJMod8YDg4m9PVnJMEAJTclaQUpSnRLm6wThQ8rOZlirh+gtKJ9Ssm8fwaBAN3XzCapgCMayhvo5va8H/q69tj2Y5hoeUCzq//ffte2UYbz5JAQNPpHOpgD19G5iSWCCYRJIE0/a9hVr+goxedZAje54U041pntLwZGoNE+9xlp2c4btvwig0tdxHYb9tEECszsHMP2mRJHOjsdXFxV8vw/QF6jVfPGoSpDepzGDRzMYnJBw+8blLn4OdOHMBT8ThI5f97L4L9sHQ6Hw+FYMfzL1uFwOByOFcO/bB0Oh8PhWDGuhGYruUj8gt+PqGwn5LAknzSuGQR4x+DwcW4Z+4bqIryku/0haCvA03dfsUODWhiXOeAS9N4rqOmQNghU/3TLNrLxhjrajJ9piUJGIjMuXWf9q/lIXx9+Xbf179h+1J/AZx7Y8il03zpXBoP7Gbccq3Oiliegf7EWhm5ePN6o+aF+Eg1sf1PQ7cOUBJmFbosmEIh+ZnfD8+Q5FsVQmgJuNvUn9liosRbJ8nHDwPXSiT2XMNT3Ida6l+TMiu6YOlLqNs02LP/C8+q8xuVqel71fXIY27k4JYs1RHR0a9A2XJOAyUHBSpnm3tn6gW1jBOVmOdwGnIJUPgPHKwqPrxxAqhBo4o2nVhuMQKtfUMJVCmsQUM8+p1MfahsZOUPh2E2gNIyfR60HOkCzpm1jDu500SWmRelIj1Xu2zFFx7HyGVy/J/aZWTpRl6jJNZtqUz7SbQXeHyX7rEIts2SDcgwwuD5Q6eccyvIqB9bCDB3psB/zlp3rtQO9V82zScSslcEAetZsJ+v6HTJr2LUL7Q+Wl28h/Jetw+FwOBwrhn/ZOhwOh8OxYlwNGjlS2iUMeTk9GtlTODhQfuNrSruhkb+IDTDnEG0sbUAaoUWU5xCotYioMKRt4imW3HBZDfSdwuknT9VNfAvKOdCVRkRkDkHR58p2gLpa/5H+f25ZD+PMc/ZFa6ZeO8R1/fqSw6UrEHrA7k+4L5bZYFmRiMgEqEYOjcbyhdozcHYpUUIElMEEcqiKBkDvLJYvz49mes5MhWE5QA6hGDGFYWNJT1az/SifKOeH7U2u1ex+xxAcjgERHHYPVFugIIkARv9ZGR2CiObdgBIhoivX39VxYzoUMYGSmLPPk1MRlJ5hqUiJaM3mYx1HLPESEantK3X34K/pHGt+ZK9R/UAPcLJFzk3XtM18X8c7ULnGZEtLO2LahhQ20rD8HOhf12uLlLKIpctR/mFKfLoGZUFU2odBEDNVmiTqmt2kdU+vH1Oq6GCG7kkJOTzN1/W5UHls6yCx9AylPLyPRETS/hxe2z7O2vRQeoF4ZAd1eE3nQPUxyVUYGgL3ATvE4RjEYy5PgiAMkNDigZWJNuCeOCevXSK3md0+0V4Oh8PhcDg+NfzL1uFwOByOFcO/bB0Oh8PhWDGuhGYbsuKlrd95zUzfR1z6A/ZxmC4zvG459M3vq2DA7RfpxaUSp1+w+433lNtvfkj2diBZmuBiWj+Ouk31yG7DcqISaDoRWcJd4nho0i5QC5q2OHQZ+nHC6UM6JdbuqX6ScnkPprVwQgZqH6B/zUmzbX+kWua5Jf+ge0629DonI9uPZAKaC8uysEQ/PlPBK8zp+mEJAekvaf9i3Rf1HRGRHC8M9YO1LD2Wvf1mUF6ANpGVQ6tl5pBAMtmw2tdw9+K1BRVKzELrTE6GwXtp1tCxGtyw54w6cOOx2WQs83DtQkrrGLD9aGqtC/Heb7+rfcLSGRGRA0jMiq9TQs0D1RRxPUJRonsCSkIy2laGQPMKlI3N65SCBBriuQBzeItlQN27y5OUGk/sNZvCfVbq6OvKCenx61hKYzaZNTC1BzpW3S/YErLqCQnS2EdcQwAvZ2TniVaIOd0v3K+X/evZud54BKleY1tiEyb6IMtbqjGnPbsfWqtO16msCzTiGO51TD0SIVtKKh8yz4hL4L9sHQ6Hw+FYMfzL1uFwOByOFeNK0MhFHF4uBcdyBRFLaZV6vLQcKICx7td8aNsY3VQHFKYhEeMdpRjyn7Nr1RspBJgfrJttpaf6mktkEPVjCOKmFIz195Q+mQI1yClFCxifMpUFYYnJ6LpSjViaJGJLgcqndok7vu+8prRetLAdqZ7ouTDFnAx1rI5+TumYxlNK5YFymemmTfRYVnJSJtclLIvhkhvjBoUlQpwOBJRnTuVDmCYVTYAumi3/OxXLJkSsdGEShiZUbtGEBCPo02THttd5Q/tYPbJzoPVIx360pft1X7XXb9aC8rIj2//BDewHtP2AkoOgXISptXldj4elRSMqzTFB53VLQ2bAKhvpgySYiVbNSfK2dTtCunK4B5IRlfahe1y5Q6kucJ2iGSTUDCwlWTmBsp01O49Qaunf0n7MLXsrG29hyZfdhu5V+FzA0kYRkfojlUw4MSrpQClUSbc1HltLqvTUujUhMrhO6LwVkwQz2dTx4XIqLMHBOVBU7JgmIP8UZTs/At6bXTjnbXJVAzkiS+n7BZynIpAUU3IhnOzoZOSSS3SFuwz+y9bhcDgcjhXDv2wdDofD4VgxrgaNHIWX9DGv4kOKYda0VBiudsPw8dLQUhZI26QDDjHGkGv9/8WHlo6qf6Cv9962FAs6lvRvKg3CblVIMbOpewbuWEiP80pfpNU5AABRATp4uGdpjhpQj6Nd2nag9EkNqOJF2f5dhm5QRbDb8FrgimamGpEexQBpEZEp0OzVQz2X8Z5dJVjqaH/ZfQZXFmcbEFrRJxd3oAYDLfeOj3vaXg2o7rk9Fq6GxFW0IpayrIIbT7Zj3bBKPT1PNGfnsWm/r68H18lVLcPV9fr/aZ9pXggYJ5lhvK3b6k9hzo6IRga5ICN3t3Socwddz6brdnxH17XN+mNeIayvO1/W9uoPyCHuVJbCjMFgucSD91zEMsMI3IPSiyUBEZEwQ1qdaPvGxavE609oZSuMMQeuT7YudqpLyf0p7iJVbJ9jKJMsmkqNph0KJAF5BulaEXJcwwB3GrcahokQjYwuVFNYhR+d9Mx+RVW3hYhWNE/B6WxTqWN2GpyCo2DjkT1P3BcDaypHdr8E5vOiTvNvvGRpNcF/2TocDofDsWL4l63D4XA4HCuGf9k6HA6Hw7FiXAnNNo9FxpvPv/cxwUPE6hGTDdtddEqxzk22/faHqoX1btul5bM11EpVR9h8k7UUcHWaUEg5hKC37oOGOCEXFmiysm+3oX6CZR/xgsstQPthHSTT97M1bS+hpepG36Yyhym4wExBI48y0phBhyz37TXDwHHUG1nrQGCZgIjVt/HYpxQyv/6engtrpViClJyCs1BhzyWvqxYbdawDkcToYANaLyfxwPvRnj2X2r6OMWph6al1y8E2FjCnsirrsujOZJtATT+Cy1LZp7kCqVOdz9vxQHeixlPQK7lcBsCJTnj9sDQl+YDSo6BcZk6BTnjPNd/XMRjepuSWIczFE9vH/qu6bwW2xeTM1rur875+QGtDGlDCAusk2BUpPVOdLzTtHMBnUjzGuW13wzUaOT2dsdwnhuvOmn5e03uf7wlcX4Lua2FGbZS1/7MNe2E48epl/2i9A2q78ZjKqTqaJp+XN7WNNasxY5uBnoVZs6Vv4N5hFzheO4NA3R213Whh3czwWcLuV2dvwFqOby49lP+ydTgcDodj1fAvW4fD4XA4VowrQSMXschs7flP/8ZTu220q3QGlwWhwTmWMlTO7O/8s9eVIhrdsPRR+11w0jlV2oMDtZEWy2rsZIKvgSKaWroF6T8OMy/a4cL9mJpBOoOpGTTUj4A6LnVtqYtxlxpQqRVSlNAGU1p4nlwSglQbUo9zopGxjdG2Pc/GM20DjeExxFnEUuk5Gchn4J4TNcAB5sxSxcYZilxqcqSnoGwiorFfANXYfmdgtoU5cIUmsIBCyuH6obsUB3CcfV5pPXYPwvIqnLM8n7Ekptgj96AnWsY0b2ApkZ0rvVt6zmUqLUIKMUCfStPl/e027CTrvaavs5J+rv0OBV9AaVFmjcgMxYwuVCmVB/bu6Hl2vmDH6vrv6etpW/tY6tr7e76uB2cHqWWh8+fciOA69V41m2S+oR8sn+nYD2+Q+1oK75n5h8O139PrPrnZMrshnY0lXiIi8ehiWQTvARFbTsTPsfl1deFbwH06v2P7Ycr3yF0QJUakxJnmNvIHSSE4N7FErUSljlhqxWAnv2XwX7YOh8PhcKwY/mXrcDgcDseK4V+2DofD4XCsGFdCsw2FSPxCPphskO0b6IEJBU9XjlRzqEDiC2uDuMy//Y49dushpci8wKLKuizqqMsDxkfXwYKQkjMKWE4fqPwEw6VRe8wqFFIOpR0VSj+JQEupgGY2b9lzmUHodTLm+gJ4CYeeUcB4E9JlSmdW88Mg9SLRa8GpTajBtO5bncWUJcDYD/fskvxyF3Sbc9rSxaHOiy2bClJA8oeQLompI2G4vPQHteN4/8xsE2i/SHW88yYFVGMCDpSOcMlNjLaflGKFZV0Z6E7Tlp1Hna/ofsWY9UV9fQYJQ7UDO99Q0x9v2j5mkHSEpRdFRucCbXCCUQJJXqd/SreNd21/2+/rtt4de561fdAewVZvQalStUNcu0H3N8zbuIQ2g7YfnCiDmDfhvj3WNlKy+ju5C8+xW/bZtL2lVp/9Z9vaj7Xla1lymju49mKyoxe6oPlsyozIBtWkWEG5IYe2ZzWYwymvGYASp/Ti18/309f43BKxmi0+c/gXJH4f8LqDDLT0+j5c5wk/q7QNLkGdtJdfd4T/snU4HA6HY8XwL1uHw+FwOFaMK0Ejx9PiZTpMIKei2gca6RF6tqSiaKnbSGRcTixtWlzyJ8UEgtprT5QyjDLbBpYojLfIIQi2YToE0sYiYko9MgrKRgrR0FMUVJIA7TRrk+sSuMMgHcPpIZg4xHQaljEh/V4/pPIeoE15yT+GNWOSTUalOfUPlRabb1lKFV2o5kAfMRU9BQewLrlLbX1f+4iJHjmVkFUPlB4e71iaOrulVFsCKVOcgoTUbvpALBbo1KPjEcX2ukzutF++Rup4tG33q3SgHzW7rTAORNDGdXvOv/inNDroOw9um23xTK8nlsv0XrVtVI70/dYPrGSSHsG9CtTdyde2ZBnY1Qnd5Er/ApyEqGQKy2pyyvFGAnQCiUNr92zpFgbLNx+TpIGlLlMIiG9xKo/2o/mI6P1nFztDHX/FztnxLT1WktrzvN7QRJy3SjqOBbGYWMISyKGq97q+ziCoHSlUEZsaxve3KfszZYW2jQJK2YSqYwY39UKVBiDBTOjaYroYGdAhJYzuT+zwhIlLw11735a7F5c64veCiEgGQ8DtB3pGL4P/snU4HA6HY8XwL1uHw+FwOFaMK0Ejh1zDm5lGliS+4BMffxCoGVgtxtQornic04q2EgUvv2yPVhxjvyLy4UZDcqQUsoodXuOYdM3SlZVjoI9gBTavzkPqil1wkJ5C96Dxlj1nXPU5bdPfW9D/6gm0H12y0rL+yaZR9d7yVbrpmXXUD2AEnkKedDy09F8ZjOyLyBqm4/jX73W1v0RZz1rLV4mnQ31/+HPaXuseOZF950CWAl2omvWluyHNPrih13ntQ7vKcwIyBsobIiJTmB+4SrV8Yo/1g//uC9pGiVYZwznjas3EMsW2T0S/m4BxWL3KoRV4ziltw58CuMIW57aIDVWYrVHIxJbOl9rbaNBPjkawQP3ga/aZc+339XMmcIHmSo3CHhB4f+//krY32bXnHA3hOUb88Nv31FKqdqDb1u5fvOpe5Pzq2xqEMSSD5atvMUTlXEgBOOgtIPCE700EPvtERJoPgX6GIR1vX+LOx6ENUM2Az/VZk57dcOxZa7n7WPsjPU9+ts53MADG9mP9XVuNsQz+y9bhcDgcjhXDv2wdDofD4Vgx/MvW4XA4HI4V40potpLlkgyeE+HjPaunFbGW94Rt0rtY332BhFxZ0OEoadKSbijhwFB4Xk7fgeQg1q7iGTgygaMPh0ujdlA5sfoGaiuljooC0dyeS/d1HQNOwWjc147lqWo/O9+xYsd4pwT72TbGUL4QzWFsSC+Jx7otphB76wij+y22rXNTcqzlIUW6XJs3eg9LzKD7rn1g03xOvqJzZ30CbjmkY82hNKDzuu1H+UyPvfaRnicv/19sa1oJp/QETAgCp5tF0+qcHXBraj6EBCpKkLHrB1izhTB2cP1qPbAXsHas29gdDFOzsFwGk7VERKJsuY5q3IOgjGlBWimWcnEJBUqi1X11U5rs2nGbQb9aH1Ib96Hky4Sv22vUeAzj8e/ZtQVHYw03b38AjnaUdoV64GTNnuekrffc+DV9HsUntqwma+l4VJ7YbSVddiCth6ovRnT/4TMDn2kiNoA94LaYnlUjcK9a2LmTVzb0Y4MZ/L/tL66FYFSOtf3ppt6b7MKF5T6ZvewyBrfB2iE45rGDIEiq7IJWOUPdGpzOqKRuHdLGOF0sml687ofhv2wdDofD4Vgx/MvW4XA4HI4V42rQyCG8DBfm0ovpBpRl0PJxYxAOP+VDTAb9YCCfEsUnG0Bh1JWnQBcWEZEEKlO4H1gmFIDC4WIZ/Ny5NqB0abyrfaoe2mXl7beUS5ptWso9q19M20w2LXWOy+RHu1RatK79qkE1C7q8MDJyU0JKESkWPEcRkWxNQxuwPEREZL6m51J9oE5T7B6ElCqbqSP1ffpFHav2R3ZM0VGremivC5ZVLKpQwnJG6/+Bmu7ftdcF5wcei91skDpGmWGySVQjyAdcutWFwPVUh+2cCxVSwOjUJCJSPgYZY6FzZzqzx8LQbC6VS48vrhPKk4bdb6B06IJLyDAUA6joQKV36DzFIfb9m2BCD0OA0oGINey/uda12/6K1p4d7N99+TpaEOUJb1niwft981/qmJ58ncIzGnDdr9k21j6AMjeY6ywzlNH9iaQKDH4PaN7ft6EHRV3vTZnauR4P4P4BipmlIJSXuLQIr2f5QOdK6dRel7Mv6nypHVM5ThUkL5BT2h9SeeBTlavQwU1EpKhBWVdDrwsGeohY+h0dxURE4t7FYTYM/2XrcDgcDseK4V+2DofD4XCsGP5l63A4HA7HinE1NNtCtTcOw0b7uUD1OKizVE6wDMHy7f0vrL98zVx82lPNpAANA7U1EasLnUt9gPeoPSaD5breomZ1uDmcJ9ouok4oIhJNoORmYvWe2Tpos9AnTLUREYnmUPrz73XMttGpaiSN/x50MtLSMfmIyzkwELvUgc+xiB1h+7QJrxOG0ZNehzrLnEoNqke6M+pHrO1iUlM8I10Z9OgFaETjrarZD63keKxwnuK8qh9QiVpX+ztv6CSIqMTt9Cvapy/8mXtmW+fJ3svXkxOwJyQL080fgtbNVpwwPpjalCdW+0dbVA6PT4c6j8qHqsmdu85QfhKT7jtr6vW0dqyU2nSMuq+9fukAzhM2dV+1+5Ug/eXNt20KEna6CUHhpb7dbbSn44HPIxGbPHb2l3QBSHrfzqO8qeNRfUzh9GVIqJksfx7h3GGY9QNjnbTTbbvOADXmeJwt3Yalffw8KoFuv2hXzLbpur7HUsezz9vxQO279cBqpdmezkfUVCuPrOaOmNxdN+/jkfY5q12cmiYikvbg+2Vs+5FXl5c4IT71L9sQwq0Qwj8LIbwdQvhRCOE/fvH/GyGE3w0hvP/i3/Uf15bD4XA4HD/N+Cw08kJE/pOiKL4oIr8kIv9hCOFLIvKbIvKNoijeEJFvvHjvcDgcDsefWHxqGrkoimci8uzF634I4W0RuSEivyoiv/xit78nIt8Ukb95WVshz1+W58TEaJU7SvewUxEueR9eU0qhekLhzxjoTpQZuoFgAkm5a6mTj1OJRGw5kgg7JkHCS2L/lsFjM92FZQ7zGtLZVBKTQ6kS0bdIec6gvIdpSKSSTu5b4qH5AdDZqdI7WcX2A52FTn/J0iob3wL6L1F6ipM0putQ1kV9TCGRZHhHKUl2KjIlBKdE2wOdGw+hhIcoLaTcG09sG+MdKEE61POsnNom8FowBYXXE2WMyoEtj0E3rKyqfRxu2ds0Hmn7733zVbOtDFUICbyOKJBlBmZsEZWpJCM9XjLANCqSeNZ1v6xk2zh7Q+/H2prOHXSMEhEZ3dSOnCsfgvmCdB9114wp09R4H4y3lydX4efKB3a889LFVDSXXTWeoFRh2zcB96dK7wc2TnuiNGr9iT0ZTKgpIj1245l93uH9ju55IjYIHiWqQCWRpTOcPFQmhXIbhMdHUzvJFlDax9INlh8O93S/advut/1H2v65EkMo98FnLZYUilg3M5YYUTJJe3rvTzfJrgpQ0HhEo+WpS2a/T7TXj0EI4a6I/JyIfEtEdl98EX/8hbzzx3EMh8PhcDh+UvGZv2xDCA0R+f+IyP+2KIrej9sfPvcbIYRvhxC+PcsuCcp0OBwOh+MnHJ9pNXIIIZXnX7R/vyiKf/Tivw9CCNeKongWQrgmIocXfbYoit8Skd8SEVmrXS8+dh/Jy7ZL+LN/3qCVokBdIa1ZpxBnDDWOyP2jgFWOxSbQHkQ3I12JtLSIpbEMlbtuV2+WwHWIKc8p7Isrn5GCFLFG80xXoqk2hnSPtu2YomF6MjCbJJ6Cw9E1pJxoP2CZkDbm9pE+C4U9FzT5Z+ofzdVT6iMC6Wekip8fHK5LS2mhaExLmgHpoQ2xjydKc85hdey0TfMU+oHnLGLHNIXVvZetakTabbpBgdd1WNH8hFfmgtMNrFgdb9ixr4NxO/d3Bivj2QkJgS5ruOpXxNKylRNc8b98bM7PdR3j9T6sWiYq0ASdZ2TKv6ltTDVPQGpPmbLGkBC7LfuLurp1dE8DJ8pnHOIBMtSZ7QeuoC4SPdbOzx6Y/Z4dtPXN2xS4oIeW6pG+ruwv/7ES0QrhCKolAjzjCtbvkPY959qGDerLcw5SfaCwgz2XHB4ZlY62X6eggGQI/adnMsoa+Nw95zQIq6LD3I5HDg5SGVQ2lE8s/Y4Sj5A8yLT1MnyW1chBRP4fIvJ2URT/F9j0OyLy6y9e/7qI/PanPYbD4XA4HD8N+Cy/bP+ciPzPReTNEMIfvfi//6OI/F0R+QchhL8hIg9F5K9/ph46HA6Hw/ETjs+yGvn35LxNwcf4lU/brsPhcDgcP224Eg5SeRrJZO+5NsZL1bMqpDJQqQs6p2y8CwHxfavdoTbGukKYK++PZQ7TDasxlEH3ZX0D24hBPuFyFsS5lBtIIcG0mjm55aAOVyLteLwJqTSQyIJarohI71XUWG0fh9f1dfUQg+TtfrUjCGumBJXmQ3T00W3TJmm2oCujlikiEs2wzzpNY9I5sWRhSq5OqO2hTsu63hxKgThse96yuvvH4FKXDP7uRM1dxGqW6FITT+0cyyq6Da/l4Iv2ngiRtj8b2DKmBpSLlM/0XHq37X79RNtvf0QlGzXUv/T/CypTMeVE9Gc3lnBMQDflkjrU5ksD20jnDf1c9RT0tA7NAZgTkbCLmG5bf1u3cRnQrAnrDEiCSyNIN1rDEkBy1AITpnLHttF/Ra/L+nXVgK/V7ZrSg2RNj0XGRK0H2o9ZA/rbsvMoPdGHEJcfJmcXbyvK9mBhBjo7a7GY+oMpOmU7Hnlp+ddL9fji5+652k9ARqlh6NSGbljYdxFKCiPdN+rDAxuGikuhAj4XYjumPD7L4N7IDofD4XCsGP5l63A4HA7HinElaGQJSs0yvYqgyhGJgK4zAe603B2pjmhEIcmpDkHRUqqNqdHaY1hmXrG0DS6hxyXzTEkGE3BPZTunQL2CwXtiK1EkoGsKtdGCoPN5U8dxuEuG5uiIY5uXzbf0f6bKaJ0zO0eaM5naVpCGnOO5ULhDMgLHHaK7ZhAkjhRzTpRNhA4wg+XjPbqtJTxo+C8ikoBEMLneNNuWUfMYtiBiS88O/4KlSnf+udJrJXBFKiJL7U7Wwb0LGLnN32N6Tl9z8DsGayxq2l71iJ1z9CWXhqVjvU4ZsIsR3VYZ9APdjUREZk18rf1Y+4hL6vQ1yx2bb0F5EsyjCTmAbUDgB1OIMTqwFVhaZXYzpX6ztp2nr7Y7um2h7Y3pvqocah/7t+x8Lr2idPFfvfX2y9f/2e4PzH6fe/K/ePl6srmcUsVyLQ6Pz8o6+NWPrNVZwLD3lvLeGCjwvMM6xlwGaUrWSjBBKIAjGsKzNrbcfKmjVPRkS49VPrWSCYLLxiK4B5PToe5H9HVeu1gKEhEJc3j+w7MlPrEpE/kaWK5x0MiqgwgcDofD4XB8MviXrcPhcDgcK4Z/2TocDofDsWJcCc22COGl3VbC2gFYb9UOqCwDtCDU9cI5ezHUBq3mV1RAx8Fjk5iJWnL3NSq3eKrHRktJ1HlFRALYtGWkI8SgL/Zvap/SEZWRgLYbD2iJO5W0fIyjn6XUGKiMYi02AevJGQhbky2rlzQegQUhpfmgXRomc9QfWN9F1EjmTTseJr0FJXGyYhtdVy0oIR0VxxRLdfq3qFRijLqT2SSVDpR1TSBdJqN5CprttX9CunKGJRugPa7ZNk6/qgdvPFxuhYjaKSflTDYhSQnGikuVUGfnsi4sWYtgDnDqVuvRxXZ5jOEejAfJkKXBxVanIlZXrRxDWd66nc+m9IISWTCtCkvqWJeNZpjIZc9zf6Aa6C/eePjy9TfPPm/2m8117LMKWQbm2v5bvWsvX/8nOemt+6qj1iicHi0fJ9sYHm/baMJzZ3Z9zWzD9QmLOsx7TlKCUrki0Jg29P5Be93kzC4wKaB91n2xtAbnW0FlNfhM47LQaKCacBjrtjCxpZ9FjVK+cBvMneQJ6NusU5/CxZjT2pBWQz4J/Jetw+FwOBwrhn/ZOhwOh8OxYlwNGjnR0ok8scuo0Y0HA8VFbFlGyCHVhZb/R5D0EAaUkAHLuEvgBFVELbPb6KbSO2v3bPkQpgrlidKa4+t2uXsKwdmlU0u5LJra/+ppduFnRCy9M2/RkvMAlA7sN7lmx6P9pu7HLjVIKVYgladnM8olgywnLskag2PQxve15IHLuvIqLLvnZf1AWcaQ1MQh1I0P1I2Hy4fm60gxY6qLpZkOvq5jP7xrx+rGP4EypjrIFn17Xer7+p5pWSwjQ8qscWjbqJ7quZVPdI4hFSoiMoc0HAxHFxHpvaZtNL52/PL18TNLJzbBTWlup7qsv6Njjw5M58pDAOVjcrmC+ypP9TqMtqgNmDxIKYvYFKDJFiQutah8KNJ7E2UQEUuzz+rLXaKSLyhN+LXrT822Lzb3X77++z/8xZevo759fCZ9SNEhWjYH2WGW6/X8R9/5BbNf+wPdL+3beWSC69dhrnRZZoAkpabt42hX5RqT2kRyVakHZTAkH5j7DM5zvl0z+2HpGZakiYhE+KyFa9S/YyWe9rta0oNOfSIieUXPJTrV50BIyQ0LthUb9j7A53++oXJBGNpnvHRBApsTTb23KZ8E/svW4XA4HI4Vw79sHQ6Hw+FYMa4EjRwWIpUXYctIgYjYsHRe0YaBz8ZBik2kgUYu1okzA6DTyGTDDk3tUKmDeEAh5XC4CoaPE+WJjk/zdbtCDp2hAjAu5+hVcMei7HiZbCsF07uj7Vf27Y7NJ2CMTytAcdUqrmatPyaKFgxVFn27Da/hZE+ppUArfZEqrjyxSy9n23oApJ/D/OIV1yIiYWSpTJQFQqHtpUdDs9/294HK7Nnrvqhqp1sgHyzqdr9oAjQy0W6jbeUsm4+0jzEHe8O8wrD7Rd3SyLhimg3167hK/J2Nl69ff2xpsVkbKVUKoAfqGCnsaZtkAHgbt2lVLTB5Ewiux3tWxM63nCY0Oo717sCqYrr9htf0c8Obdlv7HaAo78Jxm5aS/LO3Hrx8/Z/d+Mdm26+9pa5OxZFel2S43A0rL9MK7yc6B1q3YRXtlMI5IEg9o/E4/jNw75/oeLNsEQOVzqvVG4/g+bQ8J8XQvCz/9F7Vc0EqeuMtK42V4FyikV3BO7mmzwWUoSK7mzl2MrBzOOroM6MY67Zzp5XhudA8hRXTeD9GVNlRbLX1DT3XF43lDlWmv59oL4fD4XA4HJ8a/mXrcDgcDseK4V+2DofD4XCsGFdCsy1ikdmLYPHKqdVS5nXUEO3n0AWnenhJWkQJXaKs/rCABJF5DUtiLC/ffUX3a90nbQm0NsPfk6YagaNR6cC6KS3aqoNg8sVsfbkeEJF+idrNDMojWh9xCQFox6TXoR6BesyibndDbWVM5RwJlBGMIVGm8cSKbab8iZI0cOymkAqCLk4ithQqHpH7zBh0dijP4lSQ6iMtTyqC1fSHe7rvvAFJRP3lIfbsPoO6aqWjbQRODynrHJiuQ2lOlcYXtMzGUzse6OaF5ThcDpfvlC/8jIgtT8LznLXIGQu6P6fUHyzZw7Ir/H8RW8o1uG7bR+es2Rq83rD9LZ3q+GQNu+30q1B2tQEuQ7nt75Nh++Xr//zol822/gQck2rgKHZCJSYwxI37lGIFFSffevN17XvP7jcFLT0nqb79fT3eBKpNjn7BjunutyCp6sxed1738vJYpMtm1eVfDe0fqVaKmie7uyXH+oybX7P31clX9HPr72of6/v2OY79LWIKj6/CuhdwdeLSH4H98oo9L+OW1tPnEbtOYbkTlmmKiEy3XLN1OBwOh+NKwL9sHQ6Hw+FYMa4EjRzPCmk+fE4fcCB6HZyKxutUeoDlPtv6Uz6pUthAokbRWYWW039Fh2DrTaUzZk273wBKCrqvWRrh+r/EsgSlsTAoQUSkpEYmslizFjbxUCnPAszUF9ctnTG+iSHGZpOhvhtPIOh8xKUo2q8ZufG0HihNVjvQzw2v2aly9kV9/drPPzLbhv/lDW3vzRPdQCEQWGp1zv0JSmuSEThq9S0VPd3QazFfs3ROZV9LfEz5EB0rX4PrydQ/qBrooBRNKUkdUNDfsO0PwcEMqTaSRdAZCulVpI1FRCpHy2UGvCdyKNuZ7Ng5i/IBU6rYx8EtoPCnth/lDgZwUMkU3GfocDRZt2Njyj6IYp6ugfvTul6IrVdsIPrgYPvl69IRuW21dZAb39V7brJhj3Wvr+EA98I1s628o65zX/7c45evP3rwitkP7+/putkkRQwOZvs6VpM9O48aD8G5iZSx6jGEpQ914E5/xu6HcwBD2p93RPuBdCjLZigZsMxQngJlC2U145tNs99sXUvPFiSFlE9BWsB5ldnrgiV2IbfPwrymdHHUgG18b8I5x0NyOsMSp7q2UZTpOwQCEuZrlqYudZc/CxD+y9bhcDgcjhXDv2wdDofD4Vgx/MvW4XA4HI4V40potpIXL62yONVltqZdZFu5chf0UUgIWVTs3xBYbsD8euMRra9/gfqBLUEqgSXheNO2P4LyltoRlKKQxoXL2HNKcskrqifhOfNS/cE1PXbvdbNJ6o913zGES9ef2mOVOxj8vtw+r3wKWg3pw+Uz3e/D794y2+5CyUlRgdKACZXLjEH7mdltNSilMdaWudWPqvc7eqyq1S9nGzqmeUnHLRnaOZCBPrOo2WuLpWgmjJ0s2tBGMie9h+fjx0i79pwxGSWBtQsxWd2h/pz27bkMr0MSyhxub9KiG0+hXK1GZR8wN8sdTDOyY5/BmJZPrBY2vwVjD9342Jb1Zf9BD2RdDy0aQ6YncPrWltmvCi5+YWFPdA7aaQzad6ln98vBtpRLDOewVuRJV2t4uAQpHYC17MWPleft1cGaNbP96L6h2zZ+uNwOEpPBNt60B5tBlc3ohk3iKZ/qXMJSxJSC30tnqJXyc+zi+Vw5sIlqI1hfcvRz9jO1ZzC/weqUbVAT2DbdsPcczjks4eHSu7wCiXBT8oMMuHYBAu0pYa6ownMss5rtsnIqhv+ydTgcDodjxfAvW4fD4XA4VowrQSOHLJe4+5zGYJeQBALSOf0knunP9/YH6JZDIcNA682JpqgdY8SOvkQXJxGRMjhPZSVagg5NItXDaRxIx3AaB5Y8xWOlM5j2DpD2nn5/Oc2EZQi9V5l+h1KMDaJNT7DcR4/VfcPsJhs/0v22fmDptKS/3M0LgQ5KSDeLiEQ9paTK8Hq+S+HPwJJhKYCISDxFegrSazZo6T7St6PlIfbYxuCGLaXBEhZOa0HKLwV6KulRQDW2V9Y+5lSqhNQXz6NSH5JWIH0po/2QOkc6WEQkwO2DIehcylZ9Co47sW2j1NdGZvA5LmOabOg2PpcYhqe6r+3XnlEbmN1NT7QayET1fe3T4BrJONeBYu5QadgzcJl7BRKR1ii1KVOac9EgN6WBnlsdsuknJEnFY3AbO/tkJSUMLOMZbdEzE6StBNzXwqmlVxO45/K6LVM0lCrQstHYtlE+Uakimlo6uwYyHSaPIW38/OD6srpvqe4IynisMyBdP3DDijgUHl3cUpQtbD/wmc+pcmn3kz3v/Jetw+FwOBwrhn/ZOhwOh8OxYlwJGllCeEmboXm8iKVzy2eW/kvB8B5XbOZkoo2m7rjiU0SkdAa0AqyyQ7cgfl/pEE0N9BdSx/GYKBGkTcu2j6UzWFmHqz6JQkxgpWgR7LbxJqysA3aEgwg6bwAlt8+0Hmw70n6svW92k2iBr20bB7+kVG/7Q70u5RNL4SCVGcg5Bq8FUkQxUdSZccEhU3e47qOd5QHmc3CyYketCq7IxpWLdGmn8LnaMdFM/YtXNKODlohIANrb0HPkSD9pKyV3zqWsp21ctiJ2YVbv8znrxV3AvRTYmCddfgC8nlhFMGtQf+Fa8DxCWScdwuux3W+cLF8NWj26uB/8M6P+aPlK4mim2yaiLknpjMYNJBieizH0ebwDTm8P7bHmanYn/Zv2GYEVEouytjG8RhJBTY+1/pYdq7M39J5Yg0CVaExUcULJI4Du6zr/qiDDsfRWwBigrCUikpXxXsJrZM8ZpSAOSyhiCBiAZ0l6aENeEnCJktS2j/fg6AaMAVdfACWe0HPdw+MdDofD4bgi8C9bh8PhcDhWDP+ydTgcDodjxbgSmm0RB1m8SF6Z31iuFeDSfZELNJ6P2wtcQnBxOcTz/wBnqF3l7Kv71g0Fw5S5tMMeW19zEkqBKUU59wP0k74ee/DlbbPbdE21ieoJ6c9Q9tF5VbWZhI5VOdLXGNAtIjK4CVoQjE3/VatDrr+FqTR2PEbXtM3u1/VzN37HLv+/TN/OarBcH5bas1nL6IbqNtMmJYv09HO1Q9TTKNwdtO7JFpX+zLVNDPaOyIgGdWB2lEHnJXSymlFKEWpe022di+Ot5bdpQX8uowvTaBscnnr2OqNzU0p6OWrpqF/mJXteU0gcOrcNrgVUxBitTsSOd2JvOVtGB1N9YeVFSeHc2P0J58BwVxs0WryI5PHyexp1/NFd0BArds52pjoXm/ftmMazi59VnEKG8+jsS1Q+NNYxrR/ogFS/Q/cOjHEypgGBR37/BqRCrTfMXq0Hur6C5zOWD+F1X9Ttmprpuh6rcmbPpfs6rhnQCcLzFN3uuB/jLUikgvFNj+x+i7ZOmHmTSgzhGVR7pAsDuLwnzHS884Yt/cTkoMvgv2wdDofD4Vgx/MvW4XA4HI4V40rQyCLy0ikEaVIRGzZdPbE/7bFEAcsQ0lPLR0Vz/dkfkRk+ovZYl4wHMqxOgZoeXLf0nwlnD8up4gzKePg8TUjBdaU94im5M4EDT0TbsNynsb+c2ojArJ2p6MFNODdgY3b+wLaRADVfezg0266DW8x4U2kbDFEQESn1tcOtnh1vpDJ7QBWfN0UHx50uUWaYSV2+hPqHNmJrUiNdCHuY7+jy/+3fs3QU0pVcXmbkA6BsJzu2DdyGJQ+Nh7a96ZZeo/E6OSGtIb2v/8/SRwE0b/nMzpUJ0H/JlGlI2A/cn8ZEvzcfQQkSyBFlvkaAIc2P+r7uO96Ce2edqOht3a95b/nvh9YDHcd5gySHETgakaPWFOZH6VDHZt6yY7+o6vWbN6gs6DGW7YCjFpUxZcBQ1h/bfkw2YNu+vp7XaT94Zrbu22vbBHp4sq1lc/M6jenGJeUssCtKduMtO58HNyFwndRBdAfrfEHHYPdbRL+DvMSyXOtDfV5PN3Xgul/ZMPth+EIyIikSw+OhHDPO7PPosjK3Twr/ZetwOBwOx4rhX7YOh8PhcKwY/mXrcDgcDseKcTU027yQ+EViRPnMdqnxZHmiAup6SUfFNlzq/XH7H4PTSZCLxzbC2B43lCDQneh7TOxJe6rrTTdsMgzqBfFsub5YhfB1DiIPULoUU5j3DJe1Q3uYriNi7e5GO6SDPICUGyhLwLIikeVlVyIiZQiRLh/o/093benPcE+Pffxle81mbX1df4pJJZSkBOd28kXS0JqwrP/JcqtF0x5dlvZ7+nr+RHWsc2VXveVrAXKYc3PQ6mdNKpdpa/uoLzISSA5qjmyHJxs6pujyWBra/TBIHdNfRKzGPN7URviaY9oVllaJiFRgfMrdizVrEZEJaPrNx1TCAjrzBPLiFzXqR02PjccSEUlGSzRimr44J3idROUUjg36aG5vb8nqUOJF6WV4Lri2QpYvJZC0z3P94v1qz6wNaqkPZX9sGQvAZ1Cpx/e3vk8o1WbwilpW4hqK2iHfAzqf0SJWxJaDNe9DudqubSEZ67nwcxd1WrxmXA432tM2eM1AWIAGj+lUY3txa/d6eqzDjtlWlKxWvQz+y9bhcDgcjhXDv2wdDofD4VgxrgSNHBa5xMfPf6bXKIBYFkqDTG9ScDjutgblIZmlCtD9KT0hergDZUJA9zE1gI4izUc2mSiCMo3kRMtgFg3bRv+mvq8dWnoHacgCSoQWNaJGIa1l2qZ0I3A4QjcephArh0BTJ5YuOfpZbX/rTQgfp9IZdONJe7YfhtJfV+qYw8HRvSUi1hSdaTAlpTimFCSglXOqVlgArYdOUCk5FdUO9eBckoVUOlK75TM7B9BFZrZux7QCtHoyAmesGfGQAKTYmcIvA53LtCym/mBo+6Jix20GpRhFZK/fAtj+/l3Yj1yWNn6orxtPeDygFOqJlmjMrrXMfuWOjulo2/bj+Of1dV6C+4V+IoRM+zW3SoU0Qbo5+ZI+I2pH9v5DinJGpTQ4B1IIlPncX/vA7He9qlTjP93/BbNtAG5NWN7DlGcEwzjdsNd27w+wDAbuvyGVMR3qfOMUNUnAHQzvR2LbMbWIU23KHX1WTTagtI9KIjFliVN/DOA0S+QgNW3DM5kcpLItlDgEXlM5FTxL8LklItL+EALoYTzOObO19aIlCW9cXs6G8F+2DofD4XCsGP5l63A4HA7HinElaGQJIsWLUN/QtcG/k8/tvXx9+kVLu+18W/eNgH5GxxoRkfKDQ902I7qrovRA0VAOKiwszbTYUN6tdGJthphe+xhJ31Lik01YbUrOLvH4YhoZg6tFRLI20ED8pxI6JgFVFWhVI7aPpuIiIvN1WNUH7jDlruV5yx19zSumR3eV7u/fWm5GjrRQnWh1pMama7AClBb+zWHs2+/TSsMc6D9cCU7m7EjFMr2PbkKLOqwkbrOhOUgVdN2zmu4bzaB9Wl2Kq0PRkWqyRrQmhA1kNB7pCJeh60umoucgR1SP7D2BzkjD63pe0107B5CaX1TtHKgMdAzmO7p6lVffDnfTpduqz2A18g64DP3Mgdnv+A90CSvLEfOm9r/9EfSJHKTSPsyPib0w3bvaRveLut+P/vnrZr/vbei2sE1S1leB2n1HTf+ZXsWAi8qxHZAZ9DmGSzbcs8/FKtzfaYekm672Iwb5h830sUpjcs1y8yhPmLZp7Fv3tZOzNftVg45guJKdnayOQEqoPSVXrhO9TqXB8tXIl7mWYXVH7ZF+n2R1S4mPd3WMk7o9lwwlmjeXHsp/2TocDofDsWr4l63D4XA4HCuGf9k6HA6Hw7FiXAnNtkhjme891/miqSX+0dWj1KUl3dWLux9NSDwollivMHLl9rM1G1Mx2VYRtERlH6aJimpQwxs2ZLjxBEpRZpQ+MdI287K2kW3bNiawFJ4TcMowPrjcHfUoEeu6dPpFO4YROjSBZU0ytGOKbcxbVt9ATQedeUqk+9ah3GmyY3Wn8fYSXZkuJTrzVI/Z+efi6xSPyDEJdN+swmUw4CozhJMJF+v0IuevC4bEx9MYXpNrD8yJZKTnn1DZFbpczUh7zKDcAseKtXksj8CQbxGbIpNBks3md6xWl46xv7TGAYLEZ1CixiVI/dva3+YjcoYCOTdPdNv+iS0BLM3wnJenxqADEwfVm7I0agPTqer34fpZ4yZpfbg8GWZ4Q3XatK//P1u3+239QPvL6VHDa5D2tKn/j/e6iEgyxfvP3lehBnMR1onM21aXxdItvrY4b9FpilN5cL/KqV3H0L+pz7V5DQLoq3QuN7SUMjuzAfelIZYO6mueY5jskw7smMZDfUagTj2l1KMKrGvgNTrn3ACXwH/ZOhwOh8OxYviXrcPhcDgcK8aVoJGlUPqY3XeQhmw9tLwNGrwj/Rd3qTRnASHzM0tnhBrQJ+iuQuUsSD8kfetCtWhqn5F+yMjRaO0DWP5Pzj9Z42I3of4NoqbgzyN0VhKxodrtD8B5i2hCpB5L/8ax3fZ95afiGVDFa/Zk0Lyez6XxGK4TUHIYVi0iUkTaJtOhNpgBQsQ37X5INXLgArriZGUoU6GACKS7sFRERCTBMiGgjpkqxnKceGyvWflExwPLrph+X4BrGTponTNPh2NH5DN//LP6OSwd4fGtdIBepTbGYPq/+X1w6KIA+imUCAVSbrCPWOI1J5qwtq/7peR0lsA4RkAVJ+/Z0Ir6E22j9cBKB+UDLecwzmxNOwemW3ot0NlMxI4V0pxMeeK1wHtHRCSe4NzR/2+/xwEROby2F6b9rp7L4I4+t57+FXbM03nUeGSvO/YrFHrO/Vt2zm7/kc7ZpGefdxlQ0Yl51lIADNyPOQXAYIgDUvjJyI5b/ZtQctnj+QHv4WPlLgfEo+Ma3UvgsBXmOga1e1S2eVPL15IBfYfQs2AZ/Jetw+FwOBwrhn/ZOhwOh8OxYviXrcPhcDgcK8bV0GxFQ93PBVSb5f+0pBuWXNsEC+LQN3V9fcjIlgxeh75qqvmmLf2JQD9hO8hkADpRjJoOaZSg+cUj0kFAQ5ps6bL4WZuWmYNEUt0nfeNAx6PxkSaQhJkV1E5/QXXZ4482zLa1fdBPoNSloMQevBZoaShi04iw3IJLf1DraD6wOkj7LX2fgx4fZctLoQbXrO5kdMRLQroR05Y9F9TXUtCISqQLBRiDQCkgaCWKNnA523yivSKk4URz257RQCmhpnIIVp/QxZzu9FkzgtfLS4swdSUdUElTQz832rMH2HjrYk0/Jj00j5droDWYz6iJr31EuhuWOI3tHMPxxnIW1tmwH8mAri0crr6v20bbdr7l8DbQeKO14GQLngNUkoXX9lwfodSx+ZHqt3f/odVKu6/o5wY3SbOFx065A/ffQ9I5IcksGtCzCjThogQnSms3zNoCeq7jcwzHly0fsY9sOVo51EbmbX1+8toCtG+cNzjNTZ8nUU/by6kUKu3qMz49sB6bi62mfBJ85l+2IYQ4hPC9EMJ/++L9Rgjhd0MI77/4d/3HteFwOBwOx08z/jho5P9YRN6G978pIt8oiuINEfnGi/cOh8PhcPyJxWeikUMIN0Xk3xaRvyMi//sX//2rIvLLL17/PRH5poj8zUsbisLL5Bhe7o7g5Aikp6oHUF5RplKXbUzKtm0iBZw8O9O2mYqOlvOQYQjHXscQe6KBypikYd1QBjeXlwwhKqfgZnNAS9DheDlQPRGXxMDb5kf2760JsMpI/YQpU3dAEU2Jgspg/GEck6HtL1LR6GbzvP/QBqYPkRMNOjId/Qwn8eg2pP/42vbuphfuJ0IJO0AVR+QakwqUlxE9jBLBdBPoLqLmMZTbBGWzI9U6UKN0aasn2i+mhxGTDSj/Ime20TWgMk3pnR2bck/3O/ucpVS7r+j1wz5hELuImLk43bBzsf40h9dAed4bmv2m4LKW9Kg8EB3B8LrQuNWfKIU4vGFpWSyXQYqyQiVZT/+8bmt9aM+l+VjnR/0QSupqJFtguUzJjmlWgfdwaHYwWn9Pn2lnn7MPk85XdN/mN2UpTJkeubtVDpRWRokqpLa/szYcmy776Do8F8DNK6HEJUzzqRySZRfINWlH+5TV7XMAna2GO1SWB2WRlRM9z/LjjtkvQMno6Au7ZhunfC3DZ/1l+1+IyP9BzKWX3aIonomIvPh35zMew+FwOByOn2h86i/bEMK/IyKHRVF851N+/jdCCN8OIXx7Nhv++A84HA6Hw/ETis9CI/85Efl3Qwh/TUQqItIKIfy/ReQghHCtKIpnIYRrInJ40YeLovgtEfktEZFm62bxMfU2JgcppDKTETmlgEE70nPsxVQ6BucmCknOwQ0l223rawo5SDtAFafkhtJS2mnW0s/hSlkRkRm4RAV7KtblBELP42fL3Uk4HGACLjhIxw9faZn9htdhhSkFy5chbBrbGNyyq4ALoIVSCmNfupKW6ND0CNx9Ul6+eXHgOgdVpB2gxdr2PHEl7QxWGfOKx8opBFCQqfu0dfFq2ZAvdzrjlb/Y5mhP+9F4TNR8S88ZDfSF3MxKXaWtBuSEhG5TIddjnX3ezsXaM6QrbX/x2sbAkE3ath+4sjgiJg0DwS9dCQ7dYvkEx62AQy+adsfyCayWJYc4QTkFpIqoY//ALxp6D/Nzpgfh8aUerI4lx6uNN8Ghyi5mNc5Q5WNY9XrTVj3gPDK0sYhM1/R95zVwiXpmn2lVoHkbJIskE3DJg4cQSx8oT/A9gfRwFceUVuEjvTrdJGN/cDdbwBCkIwoigIqInJ67yRCo47I+n3iVfxkCSfKU7luUuUYg41QsFZ3XQaogB6losmIauSiKv1UUxc2iKO6KyK+JyD8tiuI/EJHfEZFff7Hbr4vIb3/aYzgcDofD8dOAVZha/F0R+cshhPdF5C+/eO9wOBwOx59Y/LGYWhRF8U15vupYiqI4EZFf+eNo1+FwOByOnwZcCQepaLaQ8sMXZTe3rQeGKdPgCpYovnAbB4BjiQmHtmMSCDr/cFkGJl0wHzCv6/GwZKOg0U0g7Jh1ENQRRxsQqP2EgpsnJPYCUNNJxnrw0y/YjoxuaZuVfdLhYHU9akYJ6bLoXMSpMTh22F8uZYhAF8mpXGt4QzWSxkPV3OMzm+iEJVllSgU5/lOYnKP/z9ogutSwI1NszHNgvyrtB+UhJXIgiha67/p7UCpBrjoJaOQJlDIs1qzONLyu76snpNtDKUMGZSola3pj1zuQvrhoQLA8lIKxw1PlVF+Pdykp5wT2hZdzKkeqgrbbGFOJE+w7vKH/Xz+wY1/e17HK2+T8NoJUlyHaFpEj2iWJTri+AvuE11VEpALrB3pr5C6FLmtwrPr9vtmv9/m1l6/Tc/MINXJ9ffB1249r/0on+GiTSl16qOnr/9efUlkNYLpubxjUcxcNWPNCGnPa07Fn97hkCIlRS8ZXRKR2qO95HU1Y6H2AeryQSxT2q/lux2yTOd6PoA+37E0RTbV9ThfD0s/L4N7IDofD4XCsGP5l63A4HA7HinElaGQJQeSFuT87SGHYLwcRlM4udpuKuLwH6Utygiog1Dgegtl03x6rf1dLAzIyukZqBum5yhmZb4MLU0LMQzzGbXrsgvpbOtM+FjQe9X2lOhbgTNN8aOnV1gOgZlIKQQf2ZLKh0yMhig+DvisHRO0CTNkOb0SD+jNbirEG75HeKXqWdismSiHWKSDi9lQNwjE8noPU04FSSSmVfKM71qKm45FT+AKGvbPcYWgneDlvWtoNr1kDygs42CCZLi+nQopveAMcje7ZNixdR6UdoOQUCUgf5P6E8oGhjUUkgvu2f0vPi+d95QzH147paEffY0A83xOmfI/KpKIezJ0S0ItMBeYQ2k5uaehwhNdyskGU+IksBc65GEzzuXwvhVIXloyw5Gte1+fR3rc4OEH72Ni37aNjFco9nTesa9baB3pPs0MVBo2gyX8ysv2YrS8/z9YjfX/2hl4XLpmaH14sFYqIzKFcq/ZU+1t52LH77UJJYG7PBZ2hcE5EZ/Y5k7fV8S/qjcy2c2WLS+C/bB0Oh8PhWDH8y9bhcDgcjhXDv2wdDofD4VgxroZmKyKSPOfm2ZJrDsvOq/uWK0eghVsMy/1FROabWkbSv2WXhbc/AMsv0H5G1ymkHBJJ6mSPhkHcmFKBtoUi1rpw3kxom+oF4y1tr0bJPgVohaxPlU5VEJuCxoB9ErEaZf+WLSvBkiTUactndkzjLqYs2X6gDo5lK6y5Vz461s+cdcw2o0Vurl/8WkSiHlg+ztnKUa9tCTTEeJ2sJ7F8aN9qNaGr7ScNFZQWWza1Ca8F6pUiIv0NHQM8FpdTYSLOeE/1qOozO+9rkCCz/2esRSUGvCcgpY926e9q1L9oU/kU1h0cLfuQ/VzCWjdMWyztqBxTuRPofKzF1vdRR4W5eGzDzNFeklN/BOaiYGnHmhUHRzf0PaYviVidFlNp2BYwg0cLXgcRsraEEp5FnWxhQZflNRn4bMR+TFv2/ms81nt11qZHPJQdlfo49rYNTP3BZ5OIPc96Zwb72fkcTeE50KTQdniETje0/bRHa1SgZIi/G3C+YIkXWiuKiCR9KA2r2TKmCJ8zoOeiBa8IlYVyWVD3k3n7+y9bh8PhcDhWDP+ydTgcDodjxbgaNHIIL1MnMF1HRGQEy7argct2gEaAkiF2I8JyiOm6bWO8rfRGMlk+HNvfVaqAHarKHTgW0BIxh6WDAwqHj2cV/btnuo40su3HDJJhTNqJiIz3lN6oHimtwnQz0i/slrN2T8exBKkdWBYlIhKN9DrlkaVtogm4sgClmnZJBgBaL6y3bR9xOf0YwqqJKl7c1rhkPhdMCEJKDp1tRCztzcjXdf6NID3pXHnIJaU6rXvgPAV0WmEvi5SAwcYym2d/3lLFrQc6brUjeyxMHEqhvcoZ9RfKSrAsSsRKCVjmtrDMmgmZr1E61XQNqHlw6BrctPdfOoKko5lto/5Ur9NkC8eNYoSAAs2S5XQ5zsvZxnIpYdq2lCeifKZtzImSxPsWk6REbJJQMlhevje6hulDVq7CZwTO9QWVZGHAPUtZ/Vva51QVknPOTaU+pBSRhFQk2gYmACVjKkG6JPErhzmXDOF5xErF9GJXNRERgXmA9DAnu2FJT3xgrdSKKTiMYWkY0chFCjLR0PYjb9KNsQT+y9bhcDgcjhXDv2wdDofD4VgxrgaNXBQSPnYTGlsauXlPf77zajQTPoAULa0GPf4qOMyQCX3vFTDEBsZl+4+IsgDwCj+kanCFYmlg2zDUz6alsY5/Bkz5gV7s37YdbjzVY012KDj8RKlMpAbZmSdH2pRoGzSbrxwDzTuwLlFFAuNG4cno2JJ04XMx8aaQvpCvkYE8urQk6CKznCqe7Nk2Ks+AJwN3KaSERCzVzeHjAfpcfapSQl5hs3OdE0xnj3dgRT3Q++cW94LbVsi1/ZllkQ29yGb40zV9X8ag8z6Z2gPFFxElLrBSvnqk4zHatedcHOrrcteeDFLks8byQIQu3H/NR+Tus8Cgc/3/8S6toAfXttq+vX4x0JAzuOcW54Ik9NijLXt/V09hvKG96rGlaOOp9hfPWUSkBKts5y3tf/nRmdmvAatqZ1t2PqdAPy+qeqxpyz4jFvUYPsNUtL5GupnliADuboGepwXIeXidJxt2ftQgIILpcl7h/DFKHfv/eC9FkxnvrsBn64YdN6zgiMllLt5X269iqv2NT2xVwuzO5svXWdWeZzxecXi8w+FwOByOTwb/snU4HA6HY8XwL1uHw+FwOFaMK6PZyosl2KwPJMfKnZ/+6T2zDZenV5+pnjbZpegIwGx9efh64+HykHnUBlHPECGHGXBnGt1dM/uNQQtiV6fxHrjljC/WRERsuDnrcBnoOKjT5tQGotwldylI5zDaTIMcVUDDZTceLM0oSsmFr0VEItCOOWUDNZh8Xd2aeFk/6sWVA0rjKF9cwsGuPaUTPZeC3GdQa8Lrnj4w1kqSwhzIt+x1R2AJSzIknQx09v5t0Gzbdr/RzvJymXSo7yvH4KrDKUV4jUhPm0AJSwZjONq2+6GLEevU6QjSgkq47sLsZrTemHS8GQSwYzlSQT8RsB+Dm1a/xFShwXUo3yCZDe+DOemt5T46e6neGuhRgtcioSUfBUy50Z4OQlbeNPuVz+CDVOFUQEpP6UTXtlQb9gYf7oAOTi5lTUjbqRwtDz3v39V7ukjsPYHJRAHcsPhh1X1Vnxk8T/HZhalk/LxDZ6iC1nywc512yr5F57pizer9k+u3tI8wVuwkN4fEr9r9jj1Atvw7BeG/bB0Oh8PhWDH8y9bhcDgcjhXjytDIHzsDFRX7Mx/NodGVRkRkBgbcleOLKVQRu5w8mtHSbzA4R+P9+Zrlu/p3lEpht5Ua0DuVU/3/o5+1bZR60HeifvIqOhBhyQOFcgNtw8bt07Z+Dmkb3g9dWuKJLV9AOjAHmsaU8IiIgEF/RH3ESRWgVCJwWQ24QRUDa+YdSkAHIktDS/cLKF8II+LuamCmDmbhla6d9kVVj8WUKi7zR+cfucR1Kjq05Rw4C5BGHm/bfgzBkQmN2pnyNAHm5IiGLlR1vLaRPdaisrycCucOBr+XqSwD3aqYAsayphToci65ibASiocU2ih3wUloaKUELElil6sZlEY1nmDJFJnrl5dLN+jQ1Hio1Cs/I7qv6Pu5rT6R9fcuDjDAe/Z5xyC4I6X7Fp4LlbFe24goWizfO/mq7eP6u/q5KQRklE8spVzbxwtDYwWUKlLbtUeWep2AK9zwGksQOieQjh+TVIEldvHpwGyTBC42fE9MbtnBT6D8Ka/Y8S51LnbJK+g5U30C55bzXL+4jInhv2wdDofD4Vgx/MvW4XA4HI4Vw79sHQ6Hw+FYMa6GZiuiPDjpi4uN5svXG+8utz88/ZLy9FgKICJShQSO+Jldpj24frHNHuuc5rjF8vdj0ORaD9jmTF8Pr9u/c9pvXlymMm/a9wNY/l7qU9JKC1JHOqCJUAhGqaf/EU/sRk4qeokFldzUVMMuSrbvEdiXYfh6UbMlBEbrIN1XyqqjRtjGyJb3RCnYXO7ZMop5W49XmoF+SRoLpkRFI3v+pUP1F8Typ6JMvp+YUkTtYwpQ9UB1oaRpb78yWPqN1/U6Y6qUiNUQM0p8GULZSgzCIdv2YepUMiTdHrpfOYE+kY3hxgd6LcbX7LUNILhG2DzdOwmsmYjpvs3rcC6g8c1bpD/XsI+UgAOa4hza4xQk1A3Z0tUcqwHzjTRV0/+Ct+kBWlCSNW8ufwQHe1mMrjwF68k5rf+oHYJ+uWmfM4//irbRfE9PdOPd5ePGZV2YeJVBSdl83QrmaA3Z/znShA/g/gb9HHV1EZHRDS1Bap7Ruo7ZxWWWkzU7Hs3exXabInSZ4L69bH3JOY2Wn11L4L9sHQ6Hw+FYMfzL1uFwOByOFeNq0MghkqL6fBk6J7KkD9WpJ9+08Se4bzzVZey8zLx2oLRHTu0jBTXHkh5iBpCiZQyuwZJ8pKynlm6YQ0lSShQwHjue4P/bY5WhqoQdbJAaw/INpruwtCGioHPz5xfQI+NXN8xutR89g/aoRAFDo4FeDSNyrIHl9aFeW7qtOO3o6xklf0CJEM+dpKuyw3xbKVWmymNIZwpjK1UUfV3yHxZAJSVUPgRjlVPwdAYlVEgp198+NPshzd79S0qJoyuUCFHHzL5DeQ46XnFAfPl4uXtQCVyMJtvaJ3YBwhKk2lNKhYLSqMk2Uob2WAm49hT0NMISFnSyOv45ciPq6n6zlp3PU1AWdr6tr6v79jqjq1ggyzVDP0NpH5fc4HUab9sLM29CGR2ErE/W7bGQKsZSRBFLueewHycM1Z+B2x0xnuXfh+ddDWS4L1opCJ9P9QNyqoO5hPT4OekNjt3+17aks38HSoaeIY1s7+/LaHaZLy787+F124/mY33N7n/pgdZjBpDKWPLKUSqjr4IwviSNCOC/bB0Oh8PhWDH8y9bhcDgcjhXjStDIRRwk/9gAnijJ6RsaPoAr5ETsqjg0Dz+3mhBXC2+Q4w4YoU9h2+Cm/TsEnWmKiBxb6hBcDA45GZlhTa6DC07ftp9CqPbmR0pzJm8up3CYIsKg7GkbVk3SuHVe1W1taqPU1WNjQHX3FVo5ewBm+/QnGwYOhPRiCvX5f1yyim//aPk2BNDU5+hsZLMPwX2GVlci7ctuWKHA84QT5dWKU6WSIgpSj3El91jp22KdZBFwr1r/QNvv37BjP9qDUPgOjSEyzLg49pI/q3m1Ka7OnsLKzuqJpe2yqu6Hc0XE0tRILyI1LGKDNThQHO/p0TVY3Tyne7ijrxsP7LYKBm1A87O2fUiUT5RWvv4vLMWMZvhZU2/qRZ2oVwgQiad2wKcgE+EK70rH3t+DazqmHIhQOdXxR1oaaWMRkbwULvyMiHXdqx7rsXlVO66GR2r7ef+1zaSvYzMk56bGU92PXf3mEHCPz914ZsfUBEl8actsK3WhH0DNb75NjnbQR5SMnjcCz0lwkjv3rIJnS16zcyeUPtnXqP+ydTgcDodjxfAvW4fD4XA4Vgz/snU4HA6HY8W4EpqtREGyxnMefLRH4c+nFy/vFhEZ7+q+Z39OufjSPbtsG/XX0U2rkZSPVDuYvKJttNatU1H+7fWXr+MZ676QCvJEuf7BLfu3TAEiWuXQtlE90m3VJ+qUwjpkEZEL0zLAxzjhpPkYtBoqCRnc1PZHO7qt+xV2llK9kZ2sKqfaPobRn3NvAS2PNZKkCm5NiR47qlGsCyDu2XKW0APHGdBii5bVlqIz1XPDlM4T3WKghKqY0LEqcF0SKudYh7Ij0HbDxJYM4LUtQ7B3NLfif8ggWJ5y6k3VCjpBndrzGl/Xcazft2kqBZwKhrbHY3v90MmJy8sWDb03Tz8POuGhnStnn9c5NmvTHIBSmircLyXSxDFBpnpkz3NRRycuSHgZ2edKfKwlIHndzjFzD4K+ze5r6EbU/tBskkVFzxNd5qrHtr+NJ6Bz1u29OYTQeUxZiqeXuD/RvY/rGGZNKEUc2LGvH2g/sortx2hHr+3oKzpZkpE9VhlSzs65+h3reyzlmv1Z6xLV+MeNl69rR3a8eZ3Ay/7SXERwqpdJFEN5n1J/8PkU6Dn2SX+y+i9bh8PhcDhWDP+ydTgcDodjxbgSNHKeRDLZekFNhOWUSFbl5fT6vvYjpDNs+9aJxVIPo+tKD6TPlB6ZPrTU3dpDKLcgymUIdGsZlvIzjdz4SIe71CMXHGgTaavJjnVWSoC6Oh8eD0Hno4vNwkXEUMyVI0uH5kCz1J/qjvV9S++PdtCJxjafjoAahFIJDAAXEUkgAHu6ace7fgrL8IHKLaYURgF0M5fjGOq4qu2HIbkdYahATqUBGVFGH7dRsXR+UV9Ob0d9KINp6GBl67WLdhcRkckWBD3QXRpBlzgsvb6PNCfMAZIL9n9R74Ptki1BQlcnpB2jqaVeK0+VBp/s2XOZrmunYxjSlKjGDPofNuzYN97RMWhAeQuXsmF/T75K9+1H+rm4B+VZA5oD4Bg0vd4w20qncP2glK041w8o7SOaenRd2zfh8ev24mL5U+XEzufyKTi6beu9jmVLIiJ5Sfs42rX3be1Qx2BRuZiGFbFBFTx3xhBugM+x2hGVIAGdy+VlGI6y9i7IfH079lgWhEEdz9tc0j59h8w2QJ45EYscn7tQVsn9hfKviKSmxdryex/hv2wdDofD4Vgx/MvW4XA4HI4Vw79sHQ6Hw+FYMa6IZisy3nj+vZ9QUg4u3R9TEDIu8a6hVkW2b6iRcOlByJCn1//nxA0sZzmXogPaKeo4W9+3pR3j7eTCz4iIlM9UB0C7vFJveSkKagwiIvEE+oG2fZR0UeqC/jCmBJwJBL9PVAtKelZLScYaR1R9ZpfrH/yS1qP0XtdBvfYvbX/zRHUn1o5DBlrKUNsPTYpBws9QwH22o/1Ay728ZfXFAhJl4oEV/AsMlMaxp/Kh6XXVPfPUnmf1I4iKAQ2YSwjCXN9X4ZqN96gUBa4t67nTFoSD34NzJn1u6wcXpwM9b0P7j2U1GFguYktC2GoRLf4W9Yv/X0Sk9gzK5r5t9dYsRb9JfVk5Xl7ekwx5rkMCDowv2vSJiORV0ED3bSlU1sSgdh3wZER6PsyPaG7XdeA1w1I8tlwdXAcbRnpGVA+gHCxDm9LlZSoRXdtFDTRnaH+0ZecHriE59zzFABycp1vLv054fmDyWOOZjiPrstO2vu/ftH2sHmsfMfFsvGnbSOHxNG9ZDRtTz+IBlOVxeQ+A7RoxMeoy+C9bh8PhcDhWDP+ydTgcDodjxbgSNHKUiZR7z3/Os2NUDOUhWWrptPq+0iroarIgxxNckj7ZsFTE2j2lEdAxiWlepIWiBdEUUOqC1BIHsydjDLu320yaD3yOHU9wW04lPZMNSGGBFA+TfCIiEdAvYWjp26IGVB7QYt0vWquiUh9o9bKdRjvfURpu4x3lnDCpRESkAskwWcW2EVeg9AfLbAqio6Ckx/RdROITDX7HoOlwWdoQl/pgYDy4V2W03D+FoPr41NKQJuQa2gt1S8uG2cUUfqlsxy0AjzfetXToGEqysISsoHOuP9axn6/ZNmYQ2P3xfSly3kko7UPpFpWw9O7ovpiKNdpdnrrF9DDeEyjPpKdE9cfKU29/p2e2IUUejfScp7c3zH7JYHkA+AxK6rCciuci3puLhh3T4TW9hls/gHlPZTX4POIknsFtnXMoeR3+vJ2LrUfZhfuJ2JIbTILKKSkNpQT+SVY/0Ebrz3SeZuXlpUTHX7EHwONN2/hcpMQseB/TuaAzIJZZVg9sG4PrIMuR2x2WaiYdeBbSczeD5xGnPfFzeBn8l63D4XA4HCuGf9k6HA6Hw7FiXA0aeZ5L7QUdge4nIiKLmnaRHVXwZ396yYowDKiOZ2RiPsYVbRAQnPDquUuoR9gVqdJ4wqtvwTmmRZQcUNHogMKrGpHCYGcoPDdcTVjdt2456JqSbdnVvWZlY11p2dq+pdkMlUem3dh++Uz3S4nmxdW9HCKAK0DjbDl1h2MV9q09TAGUcIHh7msU2o6hAuGSvz/h2Hlq56mhIYmKLsYw/kgjj+2K5jBWSq4A2oodcSKQIGLOwgZaFqlMDIEXEYkWer/witXBLT1eAnO41KMgAqCbR7u2/TEEfgQI7pjY/G+pHurrcO7a6ssShAhkdTuPzErfEYU7wEpzpI7jkX2W9F7X1fYcZjCBIPXWPagaoPsvgjmc1SzVWAPqFSUqXrmO4QZ5bJ9p8xpUX4Apf+sRXT+grJk2naxBIAJQ+pOv2mdE9EDvv80f0gpvmAdIHXNQRQzXYu2enR+DGxAQASuJeXU2nnNKFSJ5V19PtnS/sy/b/dIBSBqnLGPAMyK5WMoTsTIMO5jJJV8NCP9l63A4HA7HiuFftg6Hw+FwrBj+ZetwOBwOx4pxJTTbIgov9SVe7j7aVG5/7b7VY9D1ZQZaaUEr0LEM5lzqCJQzYJlAzAYiqAuxGwouoQc+v6jZc5mBuw9rKbMGWj7pCaQDcquCc5tT+yZ1I0d90f5NtQAHlMmm1ZZQr8KxKZ3ZscexCt2+2VaAOw+6OsUTEhgxlSe1UzF5qIIMujjJZtu2geUyVVtKI3C87Bj03LnV5EIJ9FEq+Sqwz9DfhNJJDDh4GpOJ4NgkT0l+dKyfQV15z5ZdYdnY3Mq+xkkNk0vOpZjAW3YPmrV049G/qzrk9u/Q+EIbMzb2gvun9lTHI6MmyqD/RRTGXh7CtYVjndNlYyiJ6Vk3s+zG5svXCZRn5VRq1npf5/Dwjr22ax/ougPU7tCNSUQkBT2QS3pqB9pno9mW7HxbkNaLKPVR99X/ZwewFFy0Cvo5tYBnBur9pXds+dCsrceaNW0fKyfwnMR0o5ifVbhWxmqgWKrD5WCIcgfWubTtfgnIzOvvQtoaOU3h3Jzaii/p3dV50H1N77PWfVuCis//dGC3FfNPJtr6L1uHw+FwOFYM/7J1OBwOh2PFuCI0stLHJ1+0XaoeK2UxW7PbZq2Lyxdioorj6cWuOiIiMZT+YNXLYM8eC2msok6lGMB+YejBvEXHggoTLkGKgU7C5ehcloFm37wEHan0KoZE1+y5DK8pbZqOLb2Djl0pmLizS1ToqktSMSDHpG2l7kw4c4VKNpA65tIqDADAgIExUdHgzmRKbEQMlR7KEB5fIrsc2CYUTi8pUOLwWmaWSmL60m6E+bcBlPCzI7sf0M8B3Ko4tD2aQWDBkeVlcS7i+WdEV87gfTJh835wbupraAOHYpjgjhHRpk8hHACqxDIa+nSojSSnRAGv67FzuDkjDht4cgYdoZKsY6WH0W3s3HwDVPdtGRqW26ErHLvMDe8qX9l91d4vSOdGyIJTNyqn2n5K51k51g8mXZ3rWYNK6jJ9j2VLIiLr72sb+CyZjm1Htr+n/Tj+qj2XchdDEJZT4rKu48Zjtfkmiygf72jfokxSGlCJEzhInX1Oz3O6aZ9p5ROgs635mMzhWT7ZBvo9kKwF98jaR1buOFcKtAT+y9bhcDgcjhXDv2wdDofD4Vgx/MvW4XA4HI4V40potlklyOnnn3dlfN3y4dvfV/4d0xtEbPlM/YnqLAWVugQIzh7tEBcPWgWGwnOI/bQJvP+5cHo4FyjhmfFSddBgyj3bRvMhWPWBvpH2rIbYv6m6UEFSASZkYEoK2uqJiJQhsafxlrU4RK10saPlJ+nTs6X7CZeVoO0g6mSkpxXV5WUOYaZ9ztZUuzNJPiLWGjGimi8sj0hAZyI7xVCAXVyLalioTOjlfn0Sf9AaEnVZEZs4dKolTYtOx3a3fHHiUjyksisIuI/mdCz43GQL0mroNDAAfFFmvVxftu5DYs+2nUe1Yz2vctfOge6Ovi6f6uvKqdlNYgjpzll7BH0Uy1tmO7Y0p/wQxoesLbM1Ff0iTLgq2XPJoeTmXKlcVedVBGUerId23tDXKUn4KU3bl33vcPrX8jLFwU0dn2RbxW9OEMPywJxuMVzXcfTzcNwWrQuAcPrqIa8b0fEZ7urr3hdtG+vf12PV920fp239XOMp2D+m9vpNN8COlfTc5gNts/M5uGbb9pmZPIayJprqM6iwy0t6gMYzWssCz9bebbvwgNffLMNn+mUbQmiHEP5hCOGdEMLbIYQ/E0LYCCH8bgjh/Rf/rn+WYzgcDofD8ZOOz0oj/19F5L8riuILIvKzIvK2iPymiHyjKIo3ROQbL947HA6Hw/EnFp+aRg4htETkL4jI/1JEpCiKmYjMQgi/KiK//GK3vyci3xSRv3lZW9FcpP70+U/xjXfsT/IInEfW37VL8mcQej1v6etS13JmpSlSjfbYiyq42+DSdQ4ggfcJp0/A8vfhDX2NriYiIikk8bCjCjrOLOpKv8zaRN0dglPKdUtjlU+VPpluKOVkAq9FpNRV2g0Dy0XEUJ5xX+mSokc8GFLH6SXTqKdlQaZ0RkRCDJR4mfiuI+AbX7mu+9GxMGRdCnueJmGHy30QQL0W7C4FJTh47DClsHEo2ykoeFpSKDsCij2qWteeaE+5V1MqMSfHmrp+DhN6REQaj0DuwOBtKiFDurJ6bMetjrQhvMyIbh5v6Hj07xJ9W4Y2gdqtnC2n3HKidhNI0UG3uMFNey1LUGYU+vYZEU3hemJtH10ilF24lCOBNBt04hrcsPuhI1Pr3iXULrTPSTaY1pUTpXr6ZSgP7OgJXPt9S5siDR4RxYkyWglSztIndkBa97TN8rEtqRtfU2r+5Kt6Xdo/5LJNHTcsWxIRkaDXEGU4LAUTEWk80tdcPoRlkfUnIH/VqRwOpkCJ5DssS5sPdQzmNbtf7Qmklw3sc3d+SeKc6ccn2utivCoiRyLy/wwhfC+E8H8PIdRFZLcoimciIi/+3bnowyGE3wghfDuE8O3F5JIaRYfD4XA4fsLxWb5sExH5eRH5L4ui+DkRGcr/AMq4KIrfKoria0VRfC2p1H/8BxwOh8Ph+AnFZ1mN/FhEHhdF8a0X7/+hPP+yPQghXCuK4lkI4ZqIHC5t4QWKSGTxYsFpafgJk3jFBquPYaUk0y/pQOmMZEgJA8BaTGHV7rkQY3AaYZNxDDpAWoKdebBNNg8voE0MlmdaJa8C9UMOM2j8PW+AGxGxq9VHQDtROEDRhNWbfaWPeAWvQULOUEixAvXDFG101NE3JUsjFzGsAL339OVrpqKNw1NC03mBJum0UhmBK4mzfOluiy1YBUurXtOHGiIQ9exK5fleW7dBn6JN64puAuOPYPU3rW7OIUii9szOgfo+tA9SRTy355WOIPidVxkfwLihATvNtyEExk9uW5owqWgbtX+p8yOnS4TG/vHYzo9FS+lADJavHZJJPK5yP+dSptvmGyAJhOXPmYRC0OdNnWM4VhHdEhtvgmxB9zfSz8bFjrqB7fO9f+ObOsalM6DLacoGoJEPf8FSqoNXtdN7/0IPPt6gEHtY4RwGlkau3YcwjUTXvz7+n9g2Kifafv8OrTSHPpfBMY8lr3ld2+y+agereqjbylCZ0nhAMsAIx95sIhc0fc1OZyhT8mr1lYfHF0WxLyKPQgiff/FfvyIib4nI74jIr7/4v18Xkd/+tMdwOBwOh+OnAZ+1zvY/EpG/H0IoichHIvK/kudf4P8ghPA3ROShiPz1z3gMh8PhcDh+ovGZvmyLovgjEfnaBZt+5bO063A4HA7HTxOuhINUnoiM9p4T3zUKQum+ik4pdlulA05IjyHlpmqJ+SmUz7DbB6ZxlCGcmVNS+nf0/dqHFPwO6T4pJFNwcHP/lvaj3LV9HG2j3qr/X+px8Lseq/mI9I0GLOsHHeTsC1bnbN6D96xlYmkNlKmEOi1iwzQfdlkK0Od8ealHkYH2Q6VFETo5ob7Guizo1MatSkRy0EAzSG5J+nYihQn0n8oLsrq2ielJGc2x5Fi1sdFr1sel9qCnfZyBtrkgJyvUHstQdkXOW9NNPdacgr2jBbqIQTkZpdwEDHcnDXTW0uPheoQ5pV2Nd/V1XLbnUvmeun6lMN7jHTsXJ5twPYMthSodq4g229L2FjV7T2So7dbtHOi9pvMWddTKqT1nfGbwmo/uXeyjvkypjARL7/KyvWa50WnBZa5pz6X+TOcilweWnuo8wtKzgtY7DL6kqVt1ckIqn+LaEP1/Lmc0ujKV26EOXj7Wc771T6zQ2X0FHMzIkQ/LcXjNAGJ4DUvUuI/6+vQLcF6v2fKv9r/WOcFlbqjZYkkW3kciInNw3orIQXC0fcl6EIB7IzscDofDsWL4l63D4XA4HCvGlaCRi7SQybXntE74I7uNzbjNNjDUR9elcw4wsJw8ED1QOgOK6zqWBthjYeAzU8wZrK5PoHRpUaHl9MBuBKZX4e3iF5RSrf9/yXS9C7xHsby8IANnrArRLxnQoVHNlgYYtyIs9ynzWnjYr+Bzgc8B7XuuNAdcl4RLbvB42D6XbGDg+pTobKSRIYwi8Lp+KKVJOrZsB6nY6Qa4lPWoPGRHaW90JRMRCSMIycD+51Q7gucJ1OB0186BFELcM3LGmqyDlAD3R16yfUqgHI6D1PF+GdwACYZknPb7ut9ZQvMIgKUSHHqQwCljMLuISJhrH9MeyEQ1SzcjZZuTe9ccZJfakbY/JWc2W+pn28DQcjTQT/tEjU71nshLllo0DnRwLhmVKiF1zM+IogrXGu7N0eu2hAyfi7UntmxneKsmF6HUpSCCGcwPuufCWPufb2h7swZR5zDE3a/byVO6r/OlolVzsv6+vYerJ/g8tf2YQXlj7UDHqnpEZUb4OGL3P5AM8H7hkInRnh6rekShG6/LJ4L/snU4HA6HY8XwL1uHw+FwOFaMK0EjSxYkebE6t3/TUgVrHwFlRrTsbA3oUKCHz1Ei0+XuR9FI2097StNMb1h6DvMpOSMSnUdwhRyvfEZahWlIpH66X1BqZkDjsf6e0kzlM3ueSB1HsPqvQqtekw7y2UTLLln5ey4AAFZDsqtTPtQBMa3XLYWFjlfnTFiAVs7XlUZlZx6TFUuhCug6hKsrA9PvQFfy6ulooOfZvIcG/ZTxuafnxtcFV0mHMVDKE7tqEgMGzEriGuUAg0wSs7+7CQ7QNko92yekdksdMrKf6PHQdD0jGu/0S+AORn+2lyDfdrwF84iVBJyaHJYA+bZ5WT/INL0IzD9WNGBXpB3Z3c3kyA7s/VJ/Bg5jEawSp0mbV1LYz27E+Yf5xOUTkppGum3wipUPZAvM+xNdSsxud7V7HT0uhTvUniqtbPKCZ/QsaVycrSwiRrqZbOo5n3yFzjkF16+3rcwwW4MQAci65ZXmCD5PnDsJrAxPR5RFC7LIdN2OB1ZtYLBB5czOAcyD5vzgxsPVBxE4HA6Hw+H4BPAvW4fD4XA4Vgz/snU4HA6HY8W4GpptWshi57lWMQhWK62egH5EKRio3SAvzxpXCRJPWEsJoPmlXdDQSLM1pTmkXbGGq/9PZQ4Y5k3JIgsIIK5BGPZkm1yiHkNJz4kVMaZr+rna/nKt22gwOTuqXBwKH6g0J7ux9fJ11LPlBdFljk+IDrhGcQkSlvRAqUG2aXWsGLSagrQldLpJ+zoeEaXLoB5oyitEREDXikBPm29Z/RmdgA5/3p7zxjs6QZrvg6vOmXXNyqG/eI2w3EREJBlDAhV1F99nWNbQtfuZMPOUHKrWL57QU1thYuZ95djOdXRBQ42cSy+m4IBVrtlxM+VaMP3YwWcOOh9rx1gqlw5wvQPVMQF4XcCicbEmvPFmz+wXH+sgR3vWRSwrX+wylPSsbh9G2q/qkb24o50SvNYTbX9EaxWwBO7o1B4PnNnme5omFZNmm3Qg8Ytc5rI2rEGA69J8YHaTGoTHo14uIjKa6/vRjrZfPSG9FZ6ZU3Lbaj4CFy2zJsP2Y7Kh86p6ZMcKn40zKB9NxpSSBWlxs6Ydj8Hd5eWpCP9l63A4HA7HiuFftg6Hw+FwrBhXgkYOUSGl2vOf9698bd9se3xy5+XrzbfsT/sElnhjOQTTt3Pgu3hp+aLWfvn6MveWCFgWDB4QsdQVGmxzaUAK1ET3VUub1o7RkUlfNh7Y/lZP9QDomiUiUn+mtEp6qjTQfN067kx31Jy9dGLbiDsDuRBUPhSfKAVqQs9FpGgph1gARRt1h2Y/WQOukWhqY74PdPasbd1hUigfiruWkkPaF12iuBwCSzGYVs+aep0wzIDnRxlKudbfNZtMqUAEdN3k1W2zH5ay4Rzm8h50MGMpAUtaJkA/z1sX05giIp3X7VzsvqGvSz0wgt+3x2oDhT/c4xIyfTm8AVTx6XK6uYgtfY3ucdUjHTemJHHes4G8obC7QB2zfALlX4u2lQgycN/C64608fMT0G1m7onIHO6JhQANy5TnK0rzjjfsNasdaR833tX2YyptzEGSieZUhgb3VTTWbYuWnQPoynX6RXvPleC6t+7pPZcObX8jeJ5O1mwbtQPdNrwOVO7Mzo8SVtvRt9Vo7+Kgg+qxpYrRGSojJzVDCcOxRlv2YPiMPx9m4zSyw+FwOBxXAv5l63A4HA7HiuFftg6Hw+FwrBhXQrMVUbnj4T+7Y/6/DNURXC6DlnaopSRDWroP2iaX7fRuqZZXOVvOvWPiyXjP6j2t97UfOciX0zV7rHgG/WXrMdD1Kqeg/ZBeh+U9pR7pi6CzlHApP8lpCYxjNLEHyJtgGQglIYEtLzFdhfQvgbcBklAKTg4CZOu2pGe6oRpPqQsWdtfslN08Uc0oTCgUHuZEvla58P8ZOenPqNPGQ9WCTr5q+7t2X/tYnVD5AmhjM9DLz+m+HdDjoXztXIoQlFZxeDzOsekGlAhVSIOCj5UoBH3jR/p+phLiubIMDM1eUJgMloSkcA/zvYlWp93PCW0Dzbmm16FM/UXLwHLHapTVD09evi5qoJWOls+V5MiW9Azu7MKxoMyI5kqAdQ0FJSkhCrDKHG3bNnq3ddvGu/Zc6u/quQisVRi90jb7RWOwjUzX7LYh3C+QHDTZtvMZ05LW7pEGCvMUSyl5nmLJZUaVfTHMiTI876bry9fDnCulhDIyXMeQ09jH4+VrcXA9BZYB9e4uqecUm1IkYtPcLoP/snU4HA6HY8XwL1uHw+FwOFaMK0Ejx51INv7b5zzUuQBpeDujwGcMokanmILzkXH5OP15kUIwNFJrvB8imluaYgIVHM0HkHayQ2HHrYsdcURsCHgOq9EzogkLqJ4h4x8poM3pdU0FwYQXEZFosjzlJscSGaCIQmzbyKvgLjWzJ7NoKgUzBwo/Jno1Apqpf4soOdgVg88bTykgHihsdrkqBspRpiNwuaKUomxLqTZOBMIxmLe0jxgoLmJLCi6jELt3QbbokEsNps1g2Dg5p82hXIHdy7AsoQzmQTOSNLD0ghNOkpG+n7b1AFxyg45SrXtUlgclSNM1CPk+ssea13Xb2vvLy4KwDGhWt/vVD0EWIXepbEMbiSY6d3KSLdApTCiAvv3m2cvXlRvAqxfLj4WuZCIiKQTGo8PTcM/Oe6SOebwrUJIUD5QGT4eWbkaqdEElNwmcGwbJd16zD5Od72r77KiFchXeL5hcJiIyB1e8xJrMGYkN77GYjL3qB9om08PDXXCeOsUy0OXPu3nTXhcc4znMq8wOm0xfU654ktq5Xv8Wf+FcDP9l63A4HA7HiuFftg6Hw+FwrBhXgkbOyiK9V55/788bRGuChUjrQwoYgIBqXKk23LV/Q7QeKc1SZxoSmQnjVrKcAm48tP3ovaa0wngMK44tuyP9L+ixK08s/1eCBZAJrG5jdxKkCXEFnoilRKZr2j5TnrKtlz0d22WC1QNa/vyyH7SK+7Z+jh1V0MUnAeoYVxWLiGRARaNpuYhI2tfBQxq5fDgy+3HotdlWAS4oWk7tms9M7fxI+kiZ6f/jClgRkek6rATvc2AGUOkwBLwyftk14xWU+LkyraAfbwGdDc3PWmY3aT7S19GUpZuLV2tjkIaISMj0ABzGjvcV0uU8ZxG8KroC1CAGPZRoRbNxdRoTpQrSQlGGa3ZOroL9SOKRY6WRy6DdMBWNgRzxsV3RLLiC/Iby7wVJQbVH6uCWrtt7c7qp76szNMZnWUSpaV6dPd7VaoMnf1H/f/sP6fqhmxJR3WjmH4C2DzRwBcgd5+j9MgSqwGpkdt3DlcQLkhFTmAdTcPXDoI7nxwJnNnqu4zzFObz2EfX3kT5L+v+Wddmb/jlYWv1fyFL4L1uHw+FwOFYM/7J1OBwOh2PF8C9bh8PhcDhWjCuh2dbWJvIzf/UdERH51g9eN9uSrvL+6GYjIhKMzIduUna/4c5ybRAdRDA9Y9qyOsgc3FG4LCieKPE/baPWZvcrP9M2a/vLNZIZlPuMbtj91t4D7adh9YfuG7pvqaP/X+mQU1EXnG5IyxzvQnkL6D3seNV+V3WLOSXxiHHzAgcpStzAMq+EAoGwzCuBkpisbvWjGN2rUo4FgXqDKZQyVKwWFg0gKLtmzyUCB6z5hupdnCwyb+g85fmBOhHq2eyIg1ovzp0SlVSgZsv6VOVMP4g6FicHYTg2689Gs0WtsWqPlcNQ8bngfC6BY9mckqpwPHgu1p7p4oV5TcsrZg3WfUETH1MAffXiR1w8obB0SIyK+lSnEsGzZR9cnKiETDCpisrQ0PEJy3amlDCEZWPpmbUmikva/ugmlBnR2KdQKsZlaFNIgtr4AbhEfWDXQuRwrIRK9nCuR/Plv9ewX7w+wTiMQXrbeINKDOGZ0bxnHxLo7ta7rZNxcM3OMVyzE9H6Elwfg3M2p7UFk7a2mX7bfhGV/g2ylFoC/2XrcDgcDseK4V+2DofD4XCsGFeCRh6OyvKtN5/Tx5UD26XqATjidC2dgfQcuuCcXlt+WtN1uy0BZ5rmE/3bg4ObkbJlOnu+Tib9L1B9QubvmFO8nAkz+y2uWUuVY1z+TkxV475uaz7UjbhUX4SM8duWlkVHremG0jTsDhPBcnoOr47RLQdo3iyyFC3ShhGdTPeO7tt8DCbjZfv3YQptJJHdhob9oQvL8yu2H4stvaBJx9Jp8x2l66brOh6VQ3tdSkC94n4idp5ieUEYU/kJGkjBHBhTkDU66dT37bXFMR3taD+ajy1tivLJeNPO9Qyc2TAooNK113k8gpIKKmFB2jDKgEIltzG8z7iEbLKt12mu+Q3nyvLGQPmVO3YOoIyRQQlW/07V7Lfx+1reU3RsKHwBARdRW93GioGlNUMdKOESUcwFXne9PxpPSSJo6jkz1R3BezOOgeQZ2BbN6L5d6DUrQ+lkPKKSSLgU1X3bj8FtPc/jr0BZ3pnZzZSv1Q9sG1nnYlmOS6HQvWrRsM8qPDdsP6I5NlvDZxW52BkZEcqM6vaew++XPLGd7Ly3IZ8E/svW4XA4HI4Vw79sHQ6Hw+FYMfzL1uFwOByOFeNKaLZhHqTy7HlXOPVhUcWyCbut/kx5dEwq2f4jy8sf/rxy/Qm1j2HF8VS5+Gnb6kKth9r+4DppXMegO02hVKJO9nMnoD2my5fCzyDvOXlq9cXq4XLtGDU/1MwyKrnp31TNpXrKSR36ueoRaK8Ley75JSk3AYLK45G2EbEuBJ+bbFsNrfn4Yh2ck4MmaE1H/Uhi1A2h3Klhj5VDiglqtCIiefzJ/h5FXah8Sjoq9AP1WwyIf94P+Ex08WdERFoPdBInQ3sstPSr7+s5x6QPY+LSuQSqMq6FgFKiJs17K6EZmHUHqAHTfnifYXqWiEjlSPfGe5+tJ1FXRltHEZG0D2s+wOqzcp8fNDDfSAMNkMhVQElPIO1fFtBJ0vXyht5zRVX13GRI6x3gHmG9dQ72jRjUHrONJujDWMLD++K9xEk58Vj7wVppAqU6pT48B+jiYlnXjOZOCcr5FhDaXjukeQptnLMRhfuqfKDXNqdyrxqM6aJGZW4wVmhLyfajpd5yW9is9Mm+Rv2XrcPhcDgcK4Z/2TocDofDsWJcDRq5EIlesI2xNU0xS/4xZUTEhlLjEnEuDcA2mXLB2AcM2C6T6xI67lzmmoJJP5Vj248IGL/puv0cOpksanrsiJjX+lNw/vkqORA90ddIB4927GVuPlJql8cqgSQNdBaqPbO0mykfWiNXJ6COc6DMmMJBlyimiJA+wrKj8n7f7Ff5SPs1+pzlIedNnTwl6EdEiS9I2S4qRJUCxYXlPkzx1R4rjcWU3HRD6Uacp/OaHfvRnn4uAscnLodov7ec0hru6piWhjhnaT739QD1fXLtSXSs0IWKA+hna3DPxcvn+vAalId0bT9G16CNa/bmn2ZKmzYe6v8vrglBjz24YQcrHem5lOcQMi9UhgalOnx3F2N1lAowpySzcwDbyNcoUDy7eKwikmfQXeoyIAWc9u1DIgMZ55zbHZS3oCsc082zHZVakLIWsbLD2r3lc9F8rrDnOV3T4w1h3jeeEI18SRmTOU9wsUtPrQNYATQvt4ElPpUTSBojmW/ahvlB99L575SL4b9sHQ6Hw+FYMfzL1uFwOByOFeNq0MgLkcrJ85/ibHiPVkuztt20qOnfCv3bF4cRP28DD2Y3lcAspveGUhb1R/bvEFx1x5jtKv2QfqB0Q2YXvZqV1kgVi4jEM1g9vAs074mlXgc3tB8737WUCK4SROoxI9clHgPEZEuPhy5XWdnSTGY1Kw33fF1PPABly9RM5UTPk+lbXO1sVgy+smb2K3WUQmN3GKTr5hDMzs5bGdBd6cCOaWkfDOqBOl9Q+MKspbfSvGbHGx28MjhPpHlFROb9i1ers7NSAc5Ys03bj95r+vrGN8FxiELVc3AAG2+SeT+oArhaf7Jr+9t6X89zsmk2GRp53lp+A+ZlWDH91AZEtD6CNsDBrfbMHgvnaeWMaOptPbdFValdlkUCUMxFuW22ZbWdl6+TM6AoSS5AKhZN8kVESgca3JGlSK+KBVzbIqV7DihVrA44t2oZwuRxlbyIlTFMBUSLHlZLPiMiksIKapRg0K1LRKQE12J03V5blLnwucjPEjw2n2fSocCIF8ga9p7AaxGR2x1S8Ll5xi1/SHZet2PKkuAy+C9bh8PhcDhWDP+ydTgcDodjxfAvW4fD4XA4VowrodlKpGG9GZmyYCrP3Jr7mJIe5PrH21SGAFJCakNdDDUfQxD3nNyZbAC43ZaeYKqE/j8vu5+CrlXqUuAzVLRER8utecw5k5ayLOHknF4HeiC3gcvaUZuZt6x+VATUwuy5NO+B8xTorenA9mPWAn2YSkcwDQbHkXXfBbj4sNMS9gt1vdLQnjNqlDGFsS9qcIs0tL8cgo5jVT2wJSwciv6yv+TsZeYL5rfTfBvcVn0tp3CZre8vKZWgPoyu6bidUAlZBusJ1l49ffl62qdylg+0H3zflnHdBAz+tG33K2raxzAiFyMsqYCXg1s03x7oxoScsrA8EJ2seA1CgmHvZF6G6TujV9S+ikti6k/0uic9qwmj/jrbUP2SE2pwP9ZsUYtNBqo18vyaXlJSh8/JCQTJ8zOteqr/cc7lCsajAIe1eDgz+83bep58XdCZrY6JYnSrmOSxAaUbgRaLaz74WWLau0bJQXDe6LpXPbIDUoa1ITV63iXj5cczx/pEezkcDofD4fjU8C9bh8PhcDhWjKtBI+ci8Qvj51nL/iQPC32/9gGXQOjr4U19bUsNRCJcWr6w7U92gIIa6jakpkREBrf075J5Y3k/phu4VN0eq4jAnWmb6Z2LKZ1zDlKH4KZEhvdIS5ZOdFn8bN0uu0eahUsDTJtAT8VkzD0FCgrLkUREyl2latKutnf6JVtegOVJpR5dM6C3R1sYMG52M/QlU6oYzIBjWjmx44ZUG5bVPO8HmK4/0nTsChnNL7ZU45i3LFU1b+i+tad6XdABR0SkAOcmLKVB9yQRkeF1cGSiMrdkoifdeUPHm6nzCZT0nGsfaNr+2xqMXd+n+Qxvqwc0P6B9E3RAjFsY6dikPWofhjhBSplo0/EOvD/kuQi0OsyHORnjo9yRkMMYUs7jTejvcPl+0dTSkOhiNAGJJFpQyRvIJOUTK0fMG0CJV2Hi05hiWc10nah5aBKD65FCFRFJwXg/fdYx2wqQbgqYw5NdKzPgc4blqgrQ1FjuFFNpDt6PC5JuiljfY9kjSlAi9pmBUoKISIBnBjrrpX160MD8KFOAiAcROBwOh8NxReBftg6Hw+FwrBj+ZetwOBwOx4pxNTTboIHVo1esnrb5ryHZgdJPyqDzTTf074Zxi5IdNnFpuRX2FutQLrMDdocRhbYf6Ovhl2lZP4TOR4cQIv71U7PfPNP98vdsAvYMdOb5HgSud0iIBGDAs4hIyPXYo1uaToLhzCJWLylI7zn5ip73+vvafqByiBIs1994x2pXvdtQFgRJP81HVOYAx07IanEBFpPpEou5F/8DfbK6ULmDyURgT7i9fEzxvEREAmid2YbqslnVtmHsJc+VZIG9HdrxUYlC9QiC2kET771q+5jVdD++tv072i8s88iObRv1AwyPt/3NUx2rFM4fy0FERIa7MJ+pWq3xRM/57POgcw7sfmkfdLcxJ8NgCpf+f0TBOLiugcuCsH20ca1RaUcG12+xa9cWoN2pTWqyYz9r6iCUe/bRipoirnFY+8jOtwlYZ6YD20app/uOt/AaUbkT6uV036YDCI+HsqNzpWynXCOpwJKk8Z7qtAuyKcVzLp9ZDdRo2nBPoG3m84NB6WCPNFuwy8TPlU6W93dBNpr4XMDyxlAsf0bwug4e42XwX7YOh8PhcKwY/mXrcDgcDseKcSVo5GghUj94/ls8/gPbpQos3U8HvNQeKMQOOJlMiG+Wi92IRERqz5Qu6L+q7SfEomBpQHRMLiRQ4oPlQ/3322a/fAtcX9pEV0JJUumJtp+MuHwIShmGlk9bAI3Vvavj2P7QUmYJJF1UiEIc7SqNPGkDrUL0be1A2+Al+Rh8vnag54kpPyLn6RjEYk/PxThBcYARDGPzMVNVF6eTDG7YOXbydR2f2n1LH7UeQEoPUIOYeiQikkOSS6lj+5GVYY7dVYqy3LNzAMudkBpdkHNa/TFQ7ESd4/hMNy5OERKxbltMgyElvMh1v86rdtyQkuT5gclHi/ry1J/6U93G4fToNjXW4B2Zr9kOr72j16h6RCV7UBJoaPtANC86HNG8nLRhHEFdogohaexDKQ0lbWFYejLU/5817H54/eYNSmMCxyosZcP7VERkDvn2FZIPMGlquAvzmRykFi1wuVrY590CnNQm6yARjOyAlKDsL+7bMiYc48k1neCYwiMikj4GTpjljjX93GxHT5od87BULCPXNkz5GlzT8xpt2zGtnui5jbY+eYqa6cYn283hcDgcDsenhX/ZOhwOh8OxYlwJGjmPRSYvDMPZdH0CDihzMv5GA3l0D+KVkUgJJ+SkEwNrYahoMhDpfBno7C6tQtzVRqKZHhzbExGp/0i3Hf8iOaXEsBp5XY8Vjy2dgRRGddemJQxugHMTnCcHAOAqvlLHUtF7v68nPt0Ak3+iX5BGjSnDOZlCqDisqsXQABFLO+W0MteY0ANKRL1msBq3d5tWkJ/ovqa/tJq1/f0Uttnjokl/2ocVoH2zmyTgsDXatqtZYwh3yErg3tW0tx8GaIxfgQmY0QrbLgYi2G3obpZX9Jwb9+31G28ijUyOTLvgqAWuZ8mQKDigQzmMIoBpWQIrkMtds5sZt0qHeNn7+nLWhOv8ir0nJtvQD8pKwAADdG3D1c0iImO4r8pdTjDXl+Wz5dT5GChVHo8UAlXMHGNHLdg02rWSBtLDSP1j2yIi6QBob3oWnnz5YmkIqW0RkaykA1ka2Parh/q8azylByUAaXsOVcgrEEIC0yo5I/0OAyJKtEIYnmNG1qExxWdXTMEPCwhsqXR1UGd1O9dPvwAVJ3TK/DxZBv9l63A4HA7HivGZvmxDCP+7EMKPQgg/DCH81yGESghhI4TwuyGE91/8u/7H1VmHw+FwOH4S8am/bEMIN0TkfyMiXyuK4ivyfMnvr4nIb4rIN4qieENEvvHivcPhcDgcf2LxWTXbRESqIYS5iNRE5KmI/C0R+eUX2/+eiHxTRP7mpa2AgxS7RGUgf2VE2WcV0E+gNId1ChuuTEHZQOFPN8GZhzQX1H5sKYOYP1kwVaNycrHuKCJSf2CHHsyfZHxHNZHZOpUhXNM2e5+zJ1o61Y6svwspGFt24DD9JB5TqdWxnkCpq+JE93Urhs1rqo9WzjhoGbRY0ChLXXLtqaB2TLoyXLPSsQpKRdmey2RLxcFAOgumpBQBdJv5Jbr9kK8ZJEH9+cOXr3v/aod20/1qh1SiBmU3UygjGe/ZY7W+qHUaKbiN9R9at7FST1+PqRute/oaS6syG/xktOOCngJZWfu/9j6MKbt3Qferx3bjaA/GGzStaEbpTnAtcrr3Uc9tPtJG0hHNAVjXMbxu75fZGmj1UKLHWjcea0rJY1iGFUP/Zw3aD6bwbM1sklkbNXJsz+6H+iVrwqgXz+HY3T3bD3w+lTq8FkJfD29rh9d/YAcfddraAZXUge6J92nIaN5XwUmuZddTJLBWpAqh80VEpVBtuy4FEUbaRlSC8s7EtoHlPpxyFqNzHUrp9Bhof7Dcce3j9UY/Dp/6l21RFE9E5D8XkYci8kxEukVR/PcislsUxbMX+zwTkZ2LPh9C+I0QwrdDCN9ejIcX7eJwOBwOx08FPguNvC4ivyoir4jIdRGphxD+g0/6+aIofqsoiq8VRfG1pFr/8R9wOBwOh+MnFJ+FRv5LInKvKIojEZEQwj8SkT8rIgchhGtFUTwLIVwTkcPLGhF5Tr/UXtBQvTvLy3sqx+QgglQYsCVMmSVQmsL0Dn4ubCstsTi2tEftsdIUo5vk/FPS90hFV4+J0mpdTCWJiFSBIsJQ8WhObYCDVOWIynGQxoJjcblFARxJTmHK5thgFs6lOUjXoXG9iEipfy4tQERERjuW/kNKNVrYNrAErAE0EDvMmJKeGdPDWP6kA85uStEcjebtmG78EEp6jpWkmd6w5zgBSnhGweSoXMygrEuuWVedn9958vL1P/nBl16+LlGpGVKv1SMu/cFSJdzP9hcpSqSURURKEOI+heWNTPOWz/T1mFx1RkiRw0ukwEVEylBuwaEYsxa6LuFcsdcZAyjCQ9sG0tlYqlQ541AMuDdJrsKxMmNPMhFSwOxUhG53+HziMcVtXFKC1xbHKk/puXhD51UxsGVoAs+dtbf1nuN7tnKs91kysPccOkgFuBbxiINR4LpQwEA0Ueo4r+lDnks/w2QK22wbeUOlrbycwH70/LnEqa7U0wOmJ1B2RJ+Zr+s4RjPbj1mD680uxmdZjfxQRH4phFALIQQR+RUReVtEfkdEfv3FPr8uIr/9GY7hcDgcDsdPPD71L9uiKL4VQviHIvJdEVmIyPdE5LdEpCEi/yCE8Dfk+RfyX//j6KjD4XA4HD+p+EyrkYui+Nsi8rfpv6fy/Feuw+FwOBwOuSJ2jSEvXqZuVI6X8+tsS4ZWcqZkiJZtD26BfeAeawegcb2rvDwvyTf9JXu7168dvXz93uD6y9eLqh3e/s+rllJtWEEm/2cqJlcw/JgrUUAYSsgmEW3Emo9Ui+CEmv5N1Uhqx1RyA9psVr/YUk3Eak2RlWoknujxsHxo3rKlSnmyPKC50tHrlECKB+t6mLYTUWg7ltwUoKOyLosoUbLUcBfmzqa233jEZUbQJyo9m+5B+klDz+VP3Xps9kuhJittgKZVpjIxOK/h9eVWfVWdlueC6rHUjDVQLIWaNfVzo1ftXFk0YEwpiSfd1slZ+X0dnNrx8qRtW6Jn7Tyz8iWKF3S/dmTbTyagx4PmyaV9WLKHZUAiNpwdx56tPTEBJ6GQm+FN0PRv6LWt3LNrQ1DfX9C60Vlb21jUlls+5lNI4hnYbY3HOj6jHUi0onlv5kRB8wPux2iir1mXTc7A05TKgoz1Yl3HYLHJGrOK2EVKc2BpZSWVD8GzypT6iEjSw7o0KBWk+wXHGNe1iIg0H17yZbG0Vw6Hw+FwOP7Y4V+2DofD4XCsGFeCRpZCl9RHxDKhc0w0sRvHe0oxYAgzO+KYVBpqf+09KCmAZf0zcpHBUobaU/s3ypP929pfoOAw/FpEpMj0c6NDyxEtIGml1IUweqKKp7tQKhHbuoH6E23j9PNAAdN4tO5DyHX1k9Fz7MyD7ljHP2u3NR7psbe+DwNCzivVU6S6SSKAJpFeZEq81MMQe0vJIRXWeZ1qLACVUyiFmhKVieUiIHFw6RaOPbsTId26dl3rsJqplRL++aPXtA10SWrYg0229YJiSYyISAZDgClC7EaENDKW8IiIlHvLKUpE/aunL1/339kw2yr/WqljTOSaNu18w1QoHrfGU5QS9AQ4cH3awlQXO4/KKEcsSaMSsSWGMrP9GO6Cm9cr+v+tD8xupryHxw3nRwCdIS/Z/uL1TP60vTB7TaVlH3dUdho/aZj9ZAFtkCMalnlhIDrffyFbytFKNALaFKjXrGnvP3PH5TQB4XPREO4DPi46alH60Lytz39M78FngohIDHOnzOVJQH1HPS39KaqUUIb9onOZb6y+9MfhcDgcDscngH/ZOhwOh8OxYlwZGvmc68cLoEMJrnwTEUlGF69sDLR6rgJsTOWUgqchRLuEVAqxGZVTWKVLi2jRoQnpzzqFUOdgoj+/ZSnEeU3PrfQjsJEhOmr3VTWrP92i5YpP9X25A5T4GoUZAIXGK2fRPQiPXX9Grj1A6Yx37N9svVfBVWaiFAuvaG7sL3eowpCCDKjuaG6vHzr/5AmdJ4Q44GpTdBwSEVn7CF1q7DycresAIQ05uEZUJhyLXXBwTnS6eo3uVyz1Oh7CxQBXq+YHFBZxsvzaogMRrsKsHi13O5rXbBv9m/p+cAfusYRWar+p/V+7bzZJDCt6kbJuPlq+cpPD0pEuxhXkfH9jeDyRl1IaAHUM12iyQ8+IQ1h1Td73WMGQQHsjCgBYu6fjM9mg+QFuadMdmCDkeJ+XdLBGx/b+7ndhpW5Xx6rU4d9MuILe9hHnBEohC1phi4uds6od03gM1Cu4zMWn1uM+jOEZF9MKYaBpMVier20A6ZAD6M2KYXiZHNsl2FFDjxWf0vJsdKVawHWhoProRK3P8nVL219GuZs2PtFeDofD4XA4PjX8y9bhcDgcjhXDv2wdDofD4VgxroZmG0TkRXkHO5ks6piAQy41sMQbE0KiBQmd8JbdcsodfT3eATepnt2vBprX4Kb9GwU5+5RKdRANSCQ5u7l8v9HPaCO1H1hHlYMPt16+Lp2wfgkB2BvglkMpSFhiUeUkpQQ1UNhAf5ZhwDaWNYhQmUlY8v9CSSuRbQNLEYyOw23ACv1kYjfWIBHHhNFTiD0C5xsDXbNKPdaw9djDPXtd0HGs/JZez0fPrpv9ZE+F5agBJQqBHKRA2i3RuoAMtGksX5uStjunahHEZFvPZf0VXfBwdmY/hPof6/FzkBsxjepcKREG0B9xaoy+XtT0YN1X7XhMN/W50PrIdgSvS4YORORW1XoI2iCdy7ADjkyg9xc0Z80Yk4yH99nGO7rfeMPOlawCZW4fWt0Q700si5q07bHm4Po1p2UdWPpzWcJQgJu/3LPP3Xiq72MIfmenKUn03LLN5SHwppRobjX9AOlAxYZtI+3ptrIpHyKXwB48lLmP+B6D67t9u18NnsOUCBRPlj9PTD8+0V4Oh8PhcDg+NfzL1uFwOByOFeNK0MihUGegmBx80Pi7oJ/vs7byaZeFUMcz4KPalppZ+0CXq58WSpPV9y2lNd7GcGLbPtKyE2V5pXpIVPQhBJ3/U+tQcvZluRi8qhyXuI9oE+y7ANaDXajW39NzY/P3IZiTp2Ogzm/Yv8uQTqt0bCcX4KSDfWKD9zmUdqBDkIgNe8cl/tHM7hef6cVgg/DhdZ0fOCeOf9bWO7Xf12OVO/a6Y9ABngtTjf3bUL5AFWnoija6q+1HQ0sh5lDWlB7qPK0d0DmDAT6HfuOY1mH+9W8up6LzhMqC4P080z4V4+UuXL1X7PvNNy8uhzgXiAD3d1iwHFFc+Hq2ZnaTje8vD6NAqhuDTErkrITX85y7FNyqJa0AOed4FYF7VTK++Py5T/xzByUpnmMorWBARmorbqRyqnMiGVE53BZISDA/Wg8sfWvkpJLtyHgL7yuQZ552zX5I0cZHdluBpTVA34YZpZqAW1MYUrqDKA9uyozoewJLhoqE5jD2Az9HdHMO+xUley9NdkinWwL/ZetwOBwOx4rhX7YOh8PhcKwY/mXrcDgcDseKcSU020LUri8dUJh5hPofle2cKU9foB0YpcvgMv/KkV3jHg1UByj31FqwfGiFziLWbb1X7N8oqH2MIKCaLQhRc6meWmFvdKqXonoA7e2Z3UzY/eiGbaPUw/Bj/f+c7CUH1yE1ZkQ6KpQNVEH72XzLaindO9rolDQ0oyVfkhpj9OhL9sMl/qzLYvLTnBKMRqBroc7OZV3jLd2vf8vqLzg+jWfayJCsBcdg/1c9oOQgsMBcQOoNJ/bIUNvEhCFMrhGxwees66Gei2UefJ0DWBc2H5pNMl2DUPjj9ZevaySnTTe0zfIp6WQmsPuT2dnx+oFF/WK7xvb7VqfO0uXj0b2rHcF0JwySF7FlRjnJeuNt0GJRH+UqErzn6MmKOv4MzouvS/c1sFItk6UkzAlM81lQ6Ayue2k+shetcqadxISkedOedAJrJqqPrSic1WHuwzMub9p7Jz6BtSEjq7eGKWjEWFYT2QtYLMBKlaxaBTVc0FuzdVvvFPVhP2rfaLOo55LuG6CcaEp2jbPm8rUMph+faC+Hw+FwOByfGv5l63A4HA7HinElaOSQFVLqPqcVwtjSHtPr+pM9phIWTAHCIOF5054WUlCNx5bOmG9p+6b8JGG6QV9uvWmp7gUk1KBrD9O3w2tKN9SOLDWI1DGGvTfInSkvQ6LHHbJ9EV2SX9vXzzUfLi9jiqhMpflY/wNTVwLVU2Hw9GUU8BjST7j0p/5U+48OQSIi5Wfg4AJUT1jYkilM6Zm8Zt22kA7E8qSUqLsY6H2kJEWs49jxV/WCDu/aORAgEYgpqAiGf+sPdT8u2+nfhNIfSFXKS7Y9HEdOHImn2qZpI7XlTuUToN3KRHvD5zDRimlTdF8b3CE5ArYlcMstava+SsGdKB7bMc1qOk/xvIZ7lMgC14hLbrZ+qIOPc2W6QTIAOK7VyVWtqkFbUu5CG1QihOlJPKbYxxQoYL4nJjegNIxKrcrv6Wt8zmC5oYil2c855kGpXDSDe33dzo/uq/q+umafp623TuUiZGt0/zWU3w5UclOc6cQKOSQAjYluTuE6ZfZ+CRm4S83hJtugVJ4FJgdRCVxdvzfyKjwXaS5Od/TcKvuWVk979KBfAv9l63A4HA7HiuFftg6Hw+FwrBhXgkaWoE49yZCchGAlKjtILRrgZAIrGdllqARU24wcpMabsAr4RKkDdqFC4Eo9EbvSsAoh1AUtUkOXncZTMt6HNpDSajy254KrHNNnlvrBfqCxOLogidiVl0xD4orpBIzW51VabQpNMhWWDi9282KXKAyeLo+sg818W1cUooF8MrZjn5cvXl0pIlI70NdIFS8qyym+yoml3GdAoU3bsOL4sb11Yuh+64HtYzK6mHJnp6kazB2kCZnaRmRlO8lKHR3T8Y7ODw6In4OnO4cqIO2Nf47XD2je47id2n48+4vglvYHuq3xxM4BHN+EnIpw7qDzVDqybVSPdPBzkn9iCB8PEGSSDux1LnV1rPh+mcPqYXS8qh2SlADjMaLV6jYUAgLod81uUv9Ix2pRt9dlBkEHSJeXO/baYvgCP8dKXX0wYJB6yG1JwXhDKWB2/RrfaWt7HWjvjCztToEqrluKWZpK9WKQvAxJK8RA99SOaVGB59+atpdTyHwMLlRF1T4zoxm0D3PH/L+IVO9pIAe6WomIzLdpOfgS+C9bh8PhcDhWDP+ydTgcDodjxfAvW4fD4XA4VowrodmGvJB48Jz7x7BgERFk34evtc021A1jCA5njSEdKv8e92z7ZQhgX9RUEwhU5oCpI8UlZUGoX5b6VuPqvq7Dffp5qz9gOUD7A9COyVVnDrphUbe6QvIO6E5wZT9OVNJ+6evRltU3sCwGyxeqJ/ZcsDxpUbbjUTlQ3SVkqtVg6LSI1WwXbes+M4cQd9TgWU8b7eg4ZlQig6lF/Zv6ueEtOx6Nh1By07Pt1461z2sf6v+ffsW2sf4jCOwmJ6tp6+Jyn5TWJ9jyEP3/cme5qxr/uTzZvHg86ge2jfq+vi6d2XtisqMaWgbXlt3d4qHqnmnfzqMbv6ttzEHS4uuH87Tzmr0nMNy8/SHcw+xIdckahHkDQtAPoQyI3OhSGFN2KSufqC6JJTLTtt0P9VEuqcP1GgEeGM2P7H64zqNybLdh+tAMnN4yWw0nU3A0QrcqEZEYngVhrvcmnzOmJ+EaDBF7npMtvUg1WneRv3bt5evk8Ynd1tZFAwGTfUjbLcqwLof01gC66hw05kWd1lOM6hd+RkRk9Ipq1ZVDKDvi9CGcL7Gd6/xdsQz+y9bhcDgcjhXDv2wdDofD4VgxrgSNXMRBFuvP6YNSf7x0P6QnRURGNy9ens6lP9EUHUTs3xcROFZFsGScSyowQJndYSawlL90ifNPXkLzcDa6RpNx7S8GoIuIbP2hvu6+TsvYobwF+zFdt5c5Acq9+YTDmvVzSEkWNFMyGA8ucZpso7E4bGDjdghhjkeW3kEHl3lLz3OyRVQjjHGZHJlMe3CaaNQuIhID3czuUuNNPbkJlGSFnOlKmH9zuw2pY3QdmhPFh220Huj5M/WKfap0LcW39o6WW0Q9LcUwYd0ikrf0GnG5TO2p3mezdeAoL6HLsoqdBNVDpRTjNT02l25NNvTaxlRCNm1D6AbIHejiJCKSQtD5gvox3oLSIigDSk7sswSvZ86lViGB/fS/uRwuh9uRS602fgT3I5xXpbNcSjj9PJV1gZsXlv70v2rp2yLWa7b5I9s+jk+xrnNg3rLHWsAzjo32G4+Ubl1UddvoTsvsVz7Vfk0+ZxNV8D5GOZBDNzDEHuVAEVsKihIVOzzNtpaX5qD7Hz5nuBTR0MocLJ9+st+s/svW4XA4HI4Vw79sHQ6Hw+FYMfzL1uFwOByOFeNKaLYhKyR5YSNmQuAJBdlwoV4XzXDp/vIw34R4f0xoQe6dw5RRxxnu2G1ofRdB88NrdnizBmw8s+e5/oFqAp03VDso9UkogxKFdEBlQRB2UTkDa7qe1W1Q32Z9agCJKqgnoXYiYssBZg07HjPQf9AmMRmxHrPcHg1LgXp3dTzq+7aNGlzPgvqItoyVMz2XxjM7psNdKJWwspPRk4xFJY09BpNz8gyO3eAm2PbdtLpQ6ZmOfTTTPtUPSZf9SDUz1o5NacMEPDv5vgLdKVrY+YG2hqUz9P0kTRyCuDldBktuUGubU1lGGVJ/5pQIhGk7uE5icIN02U39XOuhnUdo7Tje0nkUNu16hwlo6aNde22bD7WNEpRr1Y7tsbD/6ZDWBUxxvEGL3rHnXOpCohPd+rO2vi6De2DtPVv7gyVTXOKEuvWsqfPt4Gt2THe+o+dZPbTpYjGEseep6qHJsd1vuqX9wnUGIiIZDH/jKdVJAWZQNhdocQjanWJ542KNksHgHjlnb9rVazhroTZvA+jTM7jnhjaZiNfwLIP/snU4HA6HY8XwL1uHw+FwOFaMK0EjF1GQrPqc0sg2rINIDAHx4x1LD6D7DDrHcMnNAmlOcmRCt5HZ2vLhSMENqkZtTOdADUJ5SPnUUjib3wG3KmuYZFxwKmdAJRFzN1nX19VDCp7e1mM3H+n/Y/C2iMhoTzkcpjy5FOFjpOSGFWN5FdFd0zU9z94tfV1as3/bYflTRuNR6lw8BlwuYxJ7TqmMCaZ3BRKd0p6lu7KS8u9csoEUEdLIG29zaDskSzU5NQbKKNoXJwCJiJTPoJQBEoxqT2yZStTR0oZs0wZlF2Uo8QGXnoJcb9gxCJFC+wLh2nNy+Rpe03nUvG/7iIw+Ol5N1imRZb58riNNWMJSl9scdq+vuUwFnZaQhVxQ2Q6Whq2/R1LFU6ANL2EM5zUdnxKVoeGcwGu79hGlTEH/kSoWsaVneM9x6V0C4TuTNdoIn8N7+vrvkRwB0kI0mS/dVnrS0f8fWXp1UVcHqfZ79p7r39HnPNK87DJX2wfHtT45nW3reGPCFTq2idgUJJYgUDaqHaAURPMU7peosN9DyXA5DY7wX7YOh8PhcKwY/mXrcDgcDseKcSVo5DwNL83PeVXjZEvphsF1+7dBCit1F7ASkFeH1Q6UBskooHqyrUOAq3RxlaSIdWFi5xjTJwjiTomiDRA20L1LdAbQPRiyzub6yRhDxe2xh7eA6n6m/W1O7LnMGuD+FNk+ojn+OScdADrRzGk1Mq6iNMEGRBUjnZZQ7nQFXIKY2kVgMDs7ueA8wLkyp9WKuGI1J7p1AaoGhgPwdZls4GpWO6bVQ3i9r/sl9+2K2PpTCFwnFyoE0nVxZM8ZnaE+lmZEzq/2zktAVz48tQeAMRjdUpq6um+p4sYjmKdVMn9H1zYYqtZ9SzXO2tpHXuWPK/utKxe5rwFjiyvQRUQaz6j64AV6t2x/cRVz9WHfbEOjfFO9UKJzhvnMLmLoyIQUM4em4LwytLHY8xzvQXtEN+M9x9R8OtDrEoNLW4lWHIc5jButaC4q4P5UBTq4bm9wrPwIme1IFWUdDKAf2H5g6EtWt/ctShI4jvzcxWtWO7T9qJxc/MxnOnt4EwJVJvQg+2SLkf2XrcPhcDgcq4Z/2TocDofDsWL4l63D4XA4HCvGldBsJYSXWgWmMIiIDK+hhY/9GCbbWK3DtpFM9DRZ0xlvo34JhwrkNALLx+fb9DcKNJkMcU2+7TDqOLGVJmQG5SFYylCmVJcplM8klJLS/BBTi6AUhUKujfazSTr4Es02o+sSQ3JQ/bHV8rCspAiq7wxu2jZwqX1935YX5KDBzCFZpPuqbaP9ASQdkc6OaUxFZPVRBM6JySZrsVCmAeHxHGCOOlmpy6kxoE1jFQnJiVjKhu0tGlacj0xJDyfP6FhhycZs3epM5WO9ZkafEzHJT5jcEh/3zG6hBYHdLds+OvVgYtY5BzccRrqt5kuceepPeZ0BJvbYfSMoe8PSvrV7dr5heVxBLkOhr/vmTT3PrGHnVPWZjmletvdcHXR7fMbxGhV0fGo8MZtkDuE1+Wi5UDje0m11cktD/Tzd7+j/p/RVAP3AdQAiIvGpPqBmN7QWkZ3I4r4+5MLUlu3EXXhmYHg8h7ZDWlUytXOnBSVlJ1/WPtb37X4456KRbT+DpB+TGEXfNfgsqZKT2mVreBD+y9bhcDgcjhXDv2wdDofD4VgxrgSNvKiKnHzl+U/46a6lANb/CJdmE+UCdBe61BT0q77z2vJggsmWttF+V/8/IZqwfxvcnyyrIpUToPzQLYjcW5qPwOCdAgaQlsyA1gy5PZn195WHPHvDUnfouDMGN6kiYvcgaJ/MT9BhpXIKLjIzoqPAIign2i0ZKGVUASo6UAI9lvRMaaywbKeMgQjPiDZNkAK27WP5EJZeMP2O5znaofCIGtDDcM3KHQpOqEEZApXjIFVYPYHynomlo3A+D8HlKx7bc16s6XWPh0TPwXsMJaie2UDtvIZu9XTDAOVnaDfaL+pqmzEF0BctLdNAh6OcSu+sExkF0MN1wbIaLrtCh65lDmgiIqX+cqefaKbb8orlogOUgSB1HI/sHMDxnrfZ7Q4D7mFud5c/B/C8ROzzD8v+uNRlBHrYdM22UT3Gchm4FhwygdeaNmUbWg6W7kOiPZXNIf3MNHIwIRnQp6GtAQwROKRRHRMGZmC5YedVe/3W34OSrAm7zCmwhJHLCGsneiyWOrm8ahn8l63D4XA4HCuGf9k6HA6Hw7Fi+Jetw+FwOBwrxpXQbKOFSOXk+etSz3ZpHdIiWO+Zg+0gaiKowYmIDMHmcVEzm6T+GDUN5fbZGrL/JdUcah/aJf9lSKhB8cCULYkt02CtFHU9tFOcUFLO2n1IwRhZrQbLHsodfY367fOD68vUOtNJAywDMSD+nHUjDPFk02okKVyn/m2wdqM/7dCiMWJXPTjcFIK91+5Zu7/purY/2ibdF/pcBos8HF8RkUVluaVk632cVzoHEkoOCrlqdOUTe3GNNgYlFUnPnkuRav+roBllVXteWKYSqNxCoHQiLMAyMaFyFiz3ISu9AkuLQI8/Vx6Cn6FweiyzKYG+nXQpcamu1691n8tg9HXa0bFatMi2D+bfjFKhiqD9aDzUCTdbs/cwho9HA3tdsBRKIF2Mdc6srm3i80jEplXxfYsYXNfxZi2w/ZGO43BXz4tTvdY+0uveu03XDLqVbel1jmku4jyKOwOzKWurjhrGcD1pjkUZzL8GLXSBuRR66INKJ41zuGUD3Regn7c/0H5wehuup5DAcWuwH2jpXFKHz8IKafWj7U/2Neq/bB0Oh8PhWDH8y9bhcDgcjhXjStDI8bSQ9ocvaAtiEZA65pKeZaUuXC4zvKmNlq/bEojJW0qlGCqTjtX+rlIWoVhO384akMZBy/rRaYSdbsaQeILB6VymMtrVD7L7E9JOObBkk11La5ZP9VjpwLaPZRVYMoTOUiIULj2nEoVDcCcC2i0Qe4bL69HRSEQk6irlN99be/l6eN1SiMYRjNrHkojhDswjTlqBsqCsupziKwLSTDT2IAMgJSkiksG+mGLCge7YJqaOlM44kQXpYeoHlI6YPnJ5D26jc5lvqdYyr+kjokKU9QzKW6YbdkKXT8F1CSjV+Yal8QzdSn0sCizZACqanhFxQ/t4/FXbxvV/Ae5BHShVqix3TDo3VjhU0A925cJ5dfY5Kj95X8cj7err8Z6dz3OodFm7Z080Heixa1DqyJQ13vvslDXc036VeuA2xuVqQA8XE0sxR1Uo64ISMpQtnncYneQowQjpYnCJCnHD7Jc3lToevtYy2+oPgN6GuZkM7Nh3X9c2Sh0qQYLnU+1I+8j3MILPZe3D0ZI9LfyXrcPhcDgcK4Z/2TocDofDsWJcCRpZcnXTOfucXSWIzlCNZ5amYCeZjzG4TasrW0qlzO9bmqJOwcsfA6lcERE0P0LjcxGR/m1c7YzG+ESvnqFhOrnxWHZD+0cG/eNtpUjm9lQMDY4rpDe/Z/+mmmzqa3bKmrXAaQmY3YQWKyKnX+pRMDkEiSO1Vjq0VPF0V+nKQOHmSDOlzzovX0c7O2Y/DJJoPbDzA12HqhASzZT4oqpt9CiAAsfYumbZWyc9Wb6iMi9pI0ids+E9BjhcFkgdHatrT7FGk6AM9w/SerRSFIMDEqZNAUi74b0oYlfBVo/sBI4meuzJrtKOoy3bj2Xh7iIiMUgouNJXqB9Io66/y1S3jmkyVhqSw8xxlTGuChexjmBRX2+EUsarp/X9DgUuzNraf3SrSsb0rAJpISFnqFlT7/0InLdi2i+GscdgChErrcxa0B6FpYccVhyzu9SZBlLkOxpEUNB4FEzVA+bb4EJ1qCURHEQQDfWZUT2gMBEMMMhQU7S74TMuHtr28ZrNcTwmdjySE6Wsi6rtBz8LlsF/2TocDofDsWL82C/bEMJ/FUI4DCH8EP5vI4TwuyGE91/8uw7b/lYI4YMQwrshhH9zVR13OBwOh+MnBZ/kl+3/S0T+Kv3fb4rIN4qieENEvvHivYQQviQivyYiX37xmf9bCMTLORwOh8PxJww/lmwuiuKfhxDu0n//qoj88ovXf09Evikif/PF//83RVFMReReCOEDEflFEfn9Sw8SRLIXJT4cqo66UImSVjDlBZN3uCxjAMkX7Nw018ofaT6CAGn6MwR1vQWHWqPTTR+Cm59YraMEWuG8RuUWmBbU1tfdu1YfKIFe3HhsNZLJhn6udqQnOq/aY1VO9fWsac+lAroyulpN1inZB7SfMWkzlVMoW+lCCk3O+pS+5vDxuKz6SQblJ+UzOwcqLT23Ut+2j8v3x3d0HDlkPgKtCeeAiEg6uDgpht3MsFyEnZZi0PmyMpQy3LSuOpWTixNJwpT+H9vncgvAfEcn97xh+5TBnAi7yxNqjKZ4SbpJTusnyjD2KabtkGbbeU2v88vyv4/7CGOcber8KKjUpf4YSi9oji2aem4ZhIOzRimwtmB0o2k2lc90DqObUiDtDktCzmmDoAeia1ZG86gEITqTddoG87vWhfIvKmVLwG2rqFKCEWiUmCyVJ3Yu1qG8LBJbchNAR0WtO2vaeZTe29c3Ndt+BGsIjNPZ2AquIYOUpTNbYjO50375unRCQi2guq/jMXzFrnEodfV5guWHUY/6MYE1CXR/5+3Vara7RVE8ExF58e/Hq1ZuiMgj2O/xi/87hxDCb4QQvh1C+PZ8NrxoF4fD4XA4firwx71A6qJljRe6BBRF8VtFUXytKIqvpaX6Rbs4HA6Hw/FTgU9b+nMQQrhWFMWzEMI1ETl88f+PReQW7HdTRJ7+uMaKOMjihVE3m2/XjvRnfkZ0KJZ2zCFgIKezqn0AdA/9OYBG/IaOIZcodBrJa0SZnSGFDS4kVNWAlAUPfeUUnJbA+Pzpn7NU1aIBy9jJuGTewpCC5VI5hqDPyZQfz3u4C8b4J/bCVA+VVmFXJ6T+F0ABz1tEiQM9x649SJ3GQA1G7NwEdjl8LjlQVWUIkseQaBFrEt98ZHUMLAE4+4JOMqTpRUQSpNByO3fQMB2doZIhjz20N4CxIXefztf2Xr5ee6tj21hcTC+Odux8Kw10PLIySRowv/s3dKyaT4h6RfmE6HZ0WorA3ad2ZMf+5EtQmjOybaCBfPkEjOYpmB3nLEtISImjQX2ZSv7SM6UNaw97dqMJUoe5vUa06bHekBOionGOZRA+bp8JIi3gBcfrfF1AyqrruaR9khnAVYxL6uIxyFzA8p77SYTnzM5edaWER3eVYq4+swxl0YCHMs1hQ/djCU+FggLg2FwWVH3v8OXrAkreMLReRGQOJVN8njGECkQjKHMr22cVloot2rZ9dpRahk/7y/Z3ROTXX7z+dRH5bfj/XwshlEMIr4jIGyLyB5/yGA6Hw+Fw/FTgx/6yDSH81/J8MdRWCOGxiPxtEfm7IvIPQgh/Q0QeishfFxEpiuJHIYR/ICJvichCRP7DoiiWr+BwOBwOh+NPAD7JauR/f8mmX1my/98Rkb/zWTrlcDgcDsdPE66EXWOeaIINa7bIqUuFtDbQAzFFp/GEbc6Wp+2gHd9sAOUbVF4Qg10hb8sxmxgOjdaHIiLVYyjNeWKXlqONH1qs7f6h1Vy6r+g5D2/Y81y723n5+qSqmlHliT3pPlz1IrFtdH9OdZFSTV9H37CL2KK5ahrVI6ulnCuL+bi9jtVDF7XlwfK45B91uAUFqdeOdXwGe3Y6l1GbBs1ssk5WmTDErL+gNoYB9IGs6Rb15dZ3aM+H+lE8y5fut2iCZkQ6E5aERJ9rm22VIx1jTGbi+wrHu9y1/cX7KkIXPEqZqh1Cozxu0H9MRCqfWFvH+lO9njmVsGCpEYa98zy6zC4vBz0a1yCU+qw/o10jtQf9QL2SrzOWr/G59G/rsetP4bo0aW0FXOuYLVxxSQm+jpavd8jWKLQd1hMkA9jvUutQui4wr9LhxZqnCJUIVUhnz5fPHQO0GWXbyCkcD5KIooH1lq1Cgthi05b+zDbQRlPP5dycAh0cn9Ui558Fy+B2jQ6Hw+FwrBj+ZetwOBwOx4pxJWhkKUTCi1/wrUeWkiwwJSVeTv9hEg/TtwtgQOPlRiMmHWJBNUIZsCBp39IGGaxWH+9AuszA7CajHaUQa+eW2utLLFdgqnHnu0qJnMwsRdS/o52sb+l+f+kX3jX7/dnm+y9f/6c/+rfNtvkBpHG8o+0xVYJ0OZdkYf8x3Sgr22X9mBYUTex5TtfB+QfaL5jRgvD4k69bWq/9Qwyv1v/nNJVyDyhEkgjG4FKG86pJaS1YpkLMvHGywhIcTnSKhzP4jO6HFLWISPOJjhsGiovYMhsMmW8+Yp5eX7KLUfOJ9mu6hhoJlYDgx6hUDh2UUAaIqBSlfkC6DgAThyY7Oh/mmf0MOp1hyZGInX/4HODA9fm2bky6lqYugELE0qrkma0fmt/Y0L737LVtfwiuXFAmNdmy54JjmtIci+H5NIPrgqVEzxuBc+lxXJcia8BDjZ6tSP2fK9kDt6aAIetU8pZvtpe2j/MlTPWaFa2a3Q9Lf0ZkLwjB9UiXB6L3Myi94zI3dBScQAoZl4gmQLMPblA5ZhV2/ueyFP7L1uFwOByOFcO/bB0Oh8PhWDGuBI0ccqVweWUdvudVYEi5oEl3tLBtjPaA4iMb5vYHyiNkZaRvLSVShVWvTGejCXsOKxnZ5B/7iyEKIna1aDKC1X5ER6GZ+to9CpbfUvro9l+6//L1/cGm2e+3v/1zL1/X71kaax1C50fXgV4lx53RFrjU5MspSqRpOCgAV2xG9Hcf0tS9O3rO03WigCEUvvbAthHBNUSqGOk4EWu2PyVT8QmswK2cYmA3hSoQLYnAFc3rb6o7USDqFU3dkQKO5nalaPWBSgTnwh1KuNQcV57alaJ4XzG9j5R7Oly+ojntaZtMNU63tU10f5qv2WN1Xtf513hq6T+kb9E9KSbJoX8NVioP7XzGe2ntHrhr0XNmtANtUNVD7b0jfYPBDwtLWSdglH/68/aeQ6oRJYhyx57zEFbUswNdCquH81TPc7pGwSvXlA7d/h7R+7BiGFfGl08s3ZynOgb8vBtf0+cMzvt4amUtXNE83bDXpfGBJi7g6u+sTquW8fm/btvH+wfp7IycvZA65vt0CLIOuqrhvBcR6bymbS7IQXDtI7pQS+C/bB0Oh8PhWDH8y9bhcDgcjhXDv2wdDofD4VgxroRmi0CnHxHSdCiMHUPKp20IhiYKfec7+h+BlqdbxxYo2+lf4gLUsvrDAlM8QBsc7ZCOB2/jOemGoC1hmQ0eV0RktqbHRvcWEZHNt3Xft29DjHBu+7H5bXDtKS0vg9n8EWhtLdIyIUyeyyimbX0/2dT26k+5RAjclGg8UDesglNRNFv+92H1eHkbKegxrJWa/tO2ckc/17wPJQ8LOxdNCQQhAz0zgvKFMCUdFd1yYlhnQCUPYazvs501sy0aQ8lNiuUhdKtjSQXdExGUm2FSTvUZuZ5VIbGH5mIE5RxxX/VA1KJFRIoAJV4UQN+9q/Nj1tY+7v6hnQMp3Du9W1ZvDYW+b3+gY1M5sholjg9f26Kk/QhY/pSQ+xOM47Rt+zje0deth3hgeyxc18C6YTyGMQUntUBpV3DKMlu3WnqM7mBwz51bKwPlYDGV0kz2oCQQznl405btcIoTYnxTHe5QR+VStgEkigV6dOM9XT7Ve6J0ZBfmYKj9ZItThfTlDMaR3dIqkOzWum/vW7xHLoP/snU4HA6HY8XwL1uHw+FwOFaMq0EjB6UxmHptf6hURPnUUgxpV6mgyjP9fw51HkJpAJf0oAORCZpu2r9DMNxgQY5JE6BNqxACn4yWG6svyPUlnkBpyljPmcOf0z5Q4kxBQRD15rf1nHuv2W7UTrT908/bKTDaA8cdKAkpU9lO9UiPNdq1tHrlRM8Fqd0sJaoKhiAiGhldgVKtqJCYcrKnLSw9oG1wXbA8q0TG++igdPolOx61faD0gSqeNy09l/YheJpKJTBMI6/B3KzZebqMYkYaU0SkAOecaECm/NBmBs5TTMFZZ6/lDmAo67DrGTot8T1n+gvlSHnJjm/9QMe0cmIvbqmrx3725/Vz/ZtE3wKmG/Z9VfPFTRkd0+rpMdm9AQo0pc/g3iRKPMz1Ojee2W3lLpS5AU2fVZj21tccuBCBO1blCHYsLDXa+kjPE523RKxENW+A9EbPkgB9LMhhrHqs7Y+3dY4t6Ntk1tBtGbG3OcgkeN+2qKwLad7ebduPne9AUArIbZMbTbOfdY/jAAocA/3vBpVVootd/xZR8/Sdsgz+y9bhcDgcjhXDv2wdDofD4Vgx/MvW4XA4HI4V42potqL63db3R+b/TVkCl+3AMvzRHV12jqkaIjYcu3JoyxeiIehOGxALQiUgqNeR/CDxDDQp0LtYt0FbNU6vWZqgQkkrMdjuzTapJ7B8H9uvPyKLsl0sK6F+gITUeqjH4vIeTBpBK0sRkUXt4iX0HKiN9n9c8oUlWVgSktOMRRu8cs/qPRlc6nkNx4b0OiixKPXMJpsKAmUDrIHitsoRRUuBTjbdUcu5c9ruFDTyB6d6rBklYZVVM8pJ98WQ6+kmBLiz1SJo//HUbuzdUa2tcgYlU7R+oIggzYfKQ4zNHmie003b3zkmpmzY64IlfNvfg5KYge3v4DqUINHQ1/dBY4XrEA/JnrAB9xJZYJoUGdAas3bd7If2kny/VM7AFhZ02nOliAAs4xKx44jlVNUxzw/QQyek95tEMSxTtDpkAyxBC7JjRY0/h+dFMrHngs80fs4g0NaWE6gQ6+/TWgsYx+mW3leTDauDYznVvGGvyzKLxnnTtoFrSPg8R7uf7Der/7J1OBwOh2PF8C9bh8PhcDhWjCtBI8fTXNbuPadF8rL9+Y6uKSbEWUQiCNtuvNd5+Tqv0dLsk76+WZCDzUzbSGDpflG3FC1SaAlRzAtwc+m/okO68Y51GsEyo4L+zMFQ8bClr9vvkZsN0HPd1+g8gRmrH0LJ1LHtx+HXlXIf3rTtr/8I+gg0JycuYakOukmJWIq1fgD0GVFEg2uYHGTpnXSAQdm6bXjL9hdTnDjtCUt/sAwLy01ERM4+B05WFCyPSVBInWOZlYgNLT/n1gTAccypFKr+NtSpTKAeomyvs+lfg4KsIcS+cqhtjK7b+VzChKHMnvN4S/uFiSYFle2Y+UH3JqYMmf1Ky2k8vicm4MJUP9R+YOmMiEgC16x1j+9NLLnRNhaUIINleUnXctHn9v24vyQDzBs6Pnivi4gUQa9Lqaf3xKJu7536Q53QeZUoYJCUMCw9ObTax6KmpS+ckIQUcPVAud3Jjj3H4S19RvB1QXq/BNTrlKhXpM7ZUav3ir5PofvdV+w5Y7IZU+7GaQ9fz6mUje4z0wY0OWuhCyHJiJAUlgqVXPaWt2/a+ER7ORwOh8Ph+NTwL1uHw+FwOFaMK0EjI2ZkeF8Byih9eGy25esNfQPUbnxKbjCwmrOglZ0BzcSBYg6nfbMfuvaEyXJXp+qRtofUsIhIOgI3JaLTFsDiIHU5uG3NvfE806GlOpCSK5/peaandilgbV/PZXDbNm9WrQJtE08omAFolsV1umZg3o8UNksEeayUUfd1+3ffrIXUI3wmteecDiBg3BrHSAkuYTLEcbM0UOsBrEKs2X6MdsGwH8PYR7RSFEz/kx6tdAU6EFe1cz/yll5rnJcF08jxxVS/CNHIz/Q+SEa2DaSzmZ4rdeH1gdKaBV2/6TZUAJDpfAbnjOMxoaBzXNlZkDEU0pWjbZ1j8zq7zOm1GO7audi/q/u2PtJtMwoTQRP6JgURzJv6ud4dWFndtv3YelM7PKNVrxWkJTGQhChxXLlekLMX3o+4Unm+Z8MoMEiB52mUwSDDfC4f2zmbQsjErGnHCinhFGSc+gE9W+FcFnRf1cGRD1cjz9pmNzPe6M4nIlI91GfLdF37ONxbvpI4Y3ofuoVBN9xG7RBXcdtr1nhCtnZL4L9sHQ6Hw+FYMfzL1uFwOByOFcO/bB0Oh8PhWDGuhmYbwstl7RxQnTxVJx3UTUXELNefb6qbS+lpx+6Huiy1UaSY6AFlCBWrU6AOkrWsCw7qX+hQEtmKG+nd0v1aD63G1YCw+rPX9did17jkRl9vvWkPgFpC3INtpFM3H6o+k0zsuaDWNGtD0DQthUdts/FkuYPUog7jG5aXfdSf2G2o2YJBl2x+j5f1gx5TpjZAw82Nc45to9wFHXXMqSO67wB0nFKX3I5A0+YSNdTaqo9VSF60bblFgNSf2c22vqZ1DLXHKpSdCzrH4PAtcDi6pDoBS1ZERNbuQ7kFlCCF3N4TuFaBk4MiqFyab0AZCemyUyjrSsllqAblPliWUenYeycZaH+tp5NI9QRLt6A0h5K7TAkSXz+Y+ugKx6HhmChTO1o+4Cdf1nFcf9/eO9EU7lXqB5ZXLZrLQ9XxPa8vwdLB2SaUDw3sMyIeQqJOlXRweI6hqxOHzKPWyxo2OrPhOhHUckXsc2fatG3MqzoG6CzHum80x8Qv237tCK47NM/lcAk8FwI9C3nfZfBftg6Hw+FwrBj+ZetwOBwOx4pxNWjkrJDkBW0RdYZmU95WLhApLX4fTyHEeIvCg7Es44yCDiZAt8JS+Pl2w+wXAV1XxEztQqkL0BRcUoE0EC8fR1oF3ZNyokbxz6OMqbAuuPZgmYatYpL06Zn2Y2iJt+FdPW8MtOcl80j9jLfsNMqgygTLW5AKFBGZQOnEeJtM+eGyoLl8iUzosTyEnW4Ovw6BCOCUlYztjugAVj2x7a/dAyoTwhLwMyIitUOgdgfEh4JhfwGSRvrMzucCaDF0TqtQ2dVsXaWQtGelhFIHnazgPGkalfd1UvS/vmm2IX2bo9k+U2vgtDS70zLbJltQigFOYYPbdnw33gSa17LUMmuCg9QTlT6iKVGvI5j3ib1v+6/pmG59V6/RnOaiCVUn2r50CmMMNOwWhYYjlY6lRCI2JGPwhlK0zUe2H0ZaIHYyxnIfmAN5ZC9uNIFSRyoNw2fXHNyrmAIWmH/J0I536wGUN25pe5VjDisBBzcy70eHLXQAG+8w/b48hARDQ/D6VQ+4JFLflyisBJ/R6G62/p69r9D9rvrMfkctGssd3hD+y9bhcDgcjhXDv2wdDofD4Vgx/MvW4XA4HI4V40potiHPX4a45xTIHOagJUT2b4OipCJPBhrluaX7IAPkZSsMxWPQzRbLl7FjoHRM5RaYmIHawbm0DGiSSw8qJ1C+cABaJtnPte6B9kOWYnmi/aiBHpivWctHY2fJpSNQnjNZ1z6yvWTtaHnZB6ZsTNegjyTHtB5AecGCrgvoYRm0h2H0IiKVzsW2byIipQ68v6v64mTD6noxTIHxth3TjXehpCfCMhIK1IZSjHhuNS6cO7ieIDkhW9Hi4hICTqFJ4JwLms+o4WZ1SDMa2tKOrKH9LZOOhdo/6lHRzN4TCyij47Kr8QbotD+v/a/WrRY2e6hWg9Uj6gek48QDq2+bNnb0erJGiXMOE5Jqj2ntBiQCzTft/TK+puc5Xl/++ySBZJiCnqyYYLT5h9AGXfMRHCsmTTgZYSmejlX+/2/v6mLsuqrzt+7/z9z5t2NnbCdOcBKSQICmNLQVRaUqgUakDzwEFSkSlapKSKVVpUKUh6oPPFFV7UNphYCCWgRCFNoUFURKK1BFA4QE0iR2Ejt27LHHnvH83Zn7/7P7cK+9v7Vm7sQKur5Tz/oky+fec+4+++yzzzlzvrW+b5lj7rJs0bTfmInrGmSd2U3puGPzttgPmyfB4LjsxmEtI2QZnZjbKcts2BK1Na77O/FKXJbB3VDWtcmWiaVn+Lo1cWWSbbLMqHlQX1dj80bHSbDXxcDtrmkrh8PhcDgcbxj+sHU4HA6HY8jYFTRySCTQLfYoCGmYyhFEI3dL2v0peWnt6nJmeQ0DkYqHaWm3bpEo4O72biK9nZF8I21scLi/xGDYlHym62z7m3ORxkkSHXXgKUOf0e8SbVPMWzmgsOOJqS5T2p72BnT1li7JVLa41FCTmbKmTflYskQFpjY13cLyECsNGDsXj3vpbbG/Hc1UoUXUcaas28iuUqWfH0Sqcf1OS5vGNkqndfscCmD3o8a4kQ/lIvWYndKdzK7GY2mTq07IaLlMkgquJ2hZKppGRjJ2pGOuidY40YE0/1o3abcqltUsvUM3f/N/E8VM1aPYgcm2zw5dgB6r0In7qp/WsrwinYpgHMa6JLdoT5LUxYSJmDrfvEVTwCz7SLQG0318TaeXDcVMJblW7ozLiXeuqe06/zEZ97uh52JtNh5b8SJRwEbuxOEldtcCgJnj9DuamJY6b05QlSkjMeQqXCERz3OqaiQx1H2W9wBA7QCd9/T20hkAmDjFDapV2DxCTlZT5Lx1Qd9bQ5IqbZl7BFd/4hASO0bZ7XKr1iEuLpZvifsuGPkQu+lJMA6CyWt7Z/U3W4fD4XA4hgx/2DocDofDMWTsChpZul0kyj2qrLVf00zp5ejWkTyvi8eHOhU8ZremvKbWuOi3zcxtU1EBdgXKrJnsM2reGrerbFzarp3XdEZ9ikzXtQmJot3ylykLs2aMxIlas9QuOz4xJbcT7d3J6HXsSsVFom22qSrIbNrnLEpFQ2YH98PS6h06F+yoVZrXNBDToVvaoGmQrsY2Zp/VG/K62oxxylqLy3xeLGW2eTNlw28xwSFalop0s9MPYDLZ+fzlDHfOv2mZbHKiFLmQfLI+2HmrcMFQ4rS77mykpS1dyUUy8pf1ZOQ5MPkUhUjMZZXZ2D7bG9DZssL2QYYJDBOx/c2D1tkrblyfjROicLastuMM3m5GX9/s3HTTT2P75UVdtL1JH2sm6zW/tL1KwWb6VvbH9scW9Dp2cuLwmr0PcPZ71xRU4TFmtzFbZD7QnJ0wfeymKaP53TGjvvmyzvJvkeNafcaGCIjeb8Z142f0vqr7YxuWmmdnOW4/s2bmImUns1ICgLpf55bpHJlbFRdeyS3p9jNGLTAI/mbrcDgcDseQ4Q9bh8PhcDiGDH/YOhwOh8MxZOyKmG1IJtCZyPeXTcxsg9Lws6a6QptiGEUqUG1iXBynEJP+n16JfLuMx5hOwsRKE+Qw081pQp/jlxwns64pKQoxd8yhsARg9Q6SxNRsRR3W9+g2Jk9SfJQLPptYGMec05v6OHOLJDXiFHcbD81wbNe6S8W4S4uKx2/O6WPhCjvdgm5j9VgcIHaHsU5WlZsptmn6yIWtExS3sRVZuPJHqmrGivo1dp7iWraKDsWmE9Z9jOKvSY7vGHef7jjJSihOGNJ63KRDx1W1zkqxDY5PBeO+xlWn8qZaS2GRZEccEzbSnMx6cuC61WNxDk+ciXMs2dAxufWjcbvxM8blivIHeJ6KkbOwnIqrNAFAdmV75ymbx5BaiJWwYKQc3bF4b2GZ0dgFE7en22nTyHaa4yTDIinK5CnjmGTGQPWZruOQJSmKqS6WrND8M+s2j1AiA3UxXdHjkV2J/WhO6rgvVzZrPRNzbDqlwUXU7f2uPR7P4fgJypUpmzwGOtVdE0dlWWGOTl/FOOuxhCprisdn1+IO0iR/4nkJAIVXaQ5XTOKBkVYOgr/ZOhwOh8MxZPjD1uFwOByOIWN30MgJQbvU4xnSK3W9jszOQ15zEcLriMZS1DOAUCKK2ThICdF1nOJv6eZunqQBhupmakxIBpRf1pRWYzLSG1nrhkJ0ZX06LldNMWUumGzdlNZui30sLhLFYmQZTNWz0xSgqaocuc1YKoklSYmWoeTIgJwLxjNlAwAJkocEQ+2OLcT+s4l7+aiRqRTIJWrTuBjRR6bH0xuDp3111vBdNK9a5fi7zKqmkrokoVIuTgCylyN1fCVcAmw112czfAVrrs/akY7+TasU+7F6bLA0hynmllZsYOLU9k5n7aKhs4mitI5a4+eI9qUwS8JIlXLk8tUxxTkS5KSmQh/rmmrMLMXx7Rb0POVwUJccsBJ1PW7daZIcGkp8kHTOUp7jJN2qb+qx2jxEMpj74v2puq6dvfJLcV5ZZ6JALl1NKnCf3tD3qiBx/jXMfObiADneV0bvq7Y//s5Ki9itiSUyqYox+c9ScQB9W0fxNLk1kTxrSyEJQm5Fn7N0efuwWRB7P4rLVj6UrsR9c3GR3IqZp5f0M4XRmcgNXMfwN1uHw+FwOIYMf9g6HA6HwzFk+MPW4XA4HI4hY1fEbKUbkOoXt+6YeFdzJvLhqaqR4xC/n9iIQYHOrLZRUzGvrolRUiy2vp8KJq/peExyPbafqhqLQ4oFVajYe2FJx1LYIq9ZNPEYapJjGHntUIk22cDZOBxbKqYoFiG2KDkX1M7rKdAmWRPHohNGslG+JZ6n0nkT/0pz3DeO48ZhfW65ooeVL3BYkqsg5RfVZkjQaUqaeGCqRpIskodkTF4Ax+hu+qH20Vx9y+TVZZYUZFbVZsrurmUKcTdmY1wuvRG365r8AdWlNuUP1Ex8mCxHW+M64Joma738EllZmj+rWYrB1ZEAbVvKsjYrrarPxrnTMtKtqVfoelmNQbNgrBA5Ylm+RSchFC+SnSBVlkoYqUUgG9CEsR3kGG5qleJuTVtdjAYopa/vNhWdT19cj21PFtV2CYp7Ztf0NdHJxH40X2HLWCPboXtcyuaNUF5AjuRP1ga1vi+Oo5Vaca5Bc9rkJxDSVKErmIpO2TWu+hOPuTJn7BTrlBegXXghfC8cYzmjnqh8/2DZFaBjyS22sTVKnOIlrmRmJFmU48ASIc4ZAbQUDy1joTs2eBxVG9e0lcPhcDgcjjcMf9g6HA6HwzFk7AoauVVK4Pxv9Oiw3IqmIqafj9RP6vKG/iE76xA9nFzbVJsFonC6BVtBJf4uuxSpL0trdkrxd80pI0EixqF0zriLEMpHYn+rhnKRNtHDi0RnXNB0xsZhTk/X7bMjU20fyRwuGqqK0v87JuW/RRIcpjwrczq9PUHdsgWqmcJmmilT0dtxpRymfAFdiSdJDE7bZNmzDME6ZdXJ2ao0T20Y2ie1ESU4YhyZJk/EObd5a6Rsy0e1ZGPqxajJyp1bV+uqRydjF5tEaZli7MqlrEB9NFKUTiH+LlnX86M5QW2yQ5BRLjCtXL5NryssxjYu/grJhxYNnciyHePslVqnMaXqRlZ6x3Mnu67nR2Mizo/aTFweP6PDAFamp9qvb0//2esbNdKHmPFO82e657TG9b0kSXIidpIDgMJi7EdmkypEGVURh7L4fgRoCVKHwj2q6hiAPMncbGWp1mRsv01Sl/wlPe8DXbfdjqnYkyLZUWWw9K62P6677f5zat3LZw5QG3GuVw/qNiZDnC+WEufj5hCHvZcUFuKxWUr87G/H8UjeGa/13Nd0eKZ+aPzqspV+tsau7Z3V32wdDofD4Rgy/GHrcDgcDseQsStoZISYVTpxStOwzclIMSTaJvuvSg4o5BKVsA5SVEC5swOF2FFZmIbyPBJpQ5vZWVzYnjrumIIFTLmkDOXCmcVsVM7LgKbZuT3AUCnkUGULJnfGts84BnQ2K7vPVA7og+ZiA4nOYHqHx6A+pdsozRP9Z1g9VeycnIWSTX0sCXLt6ZrZPHaBMjtrcV+Vm/UcmDhONFPR8NTUDc7QzKybDOzM4EspPx/pqZCkQhUmu5cLfXNGcGt8cNu1aTMZOUOT5k6qakIJVJghYYyrNg7FfZdeG5wxXpmL7RcvGEc0oisTlBGcaOidtckVjp3HAKBLtClnmDbHrUk8hY1MJrECD3itPng7U7SB6eduidURmqLljNWsGas2jUGWlA5bsvCpjzbcwfed2j6iV1tm7Md4Duv5rK4R+pkNjXHh94Rp3xZZuNrfggkF3R7nfbmpKff0Uux/epOpaN1mfYrc7romfEe74/kRbDhpX/ydDZs1Z+I1/aHbXri6/P38A2q7ZIMo66Sl1Qe7XjH8zdbhcDgcjiHjdR+2IvIFEVkUkefpu0+LyAkReU5Evikik7TuMRE5KSIvicj7htRvh8PhcDj+3+Ba3my/COBB892TAO4NIbwVwMsAHgMAEbkbwCMA7un/5jMisgOv43A4HA7HjY/XjdmGEH4gIrea775LH58C8KH+8sMAvhpCaAA4LSInAbwTwP/stI/MehuHvtOzSiq/eUqtK1ykeNpO1HiK/m6wReYpDpJesRoIrkxB6e5ZPTRcWNhKXdJrMf4TqB/dlJUZRXD1HkBXo6jNxv5WDuq/h1husUUuQ0WjWTZh4xTKnalu4q2Z7WM1tloGt9Gy1WAojrp6J1XjsOFFcovJlo3UiqvoUOzRxmU5bmPbb1Fsuj5Nf/OZ+PDGsWhvY+OGHFPjsbHx58JSbD+9qf++ZFeuNsXCyrfo7YoLcd8cc6+ZfbGkx8bP6jM0P8gMq3y73m7sLM37ml7XmInL+56l6ktTur+lsxz3NVI2mgOpNap6NK5jiHy9tPN2gsQ2WBZUn9H9yC1R9S8Tr1NSK5LvScnE5ukekVzWEkNpcjUwipWu6ABjt0hyMBuLpbiecmMzbkfN6TjBUxUtaeKcEnaSs3ORY7gcDwWAwkVyMKP5zNW5AOPCZO67GSrAXrmZYswl3d+ZQrwv/vK+s2rdv01NX11mdy0bw7bF3hk85xrUf+VIBSDRoXuayU+Y+Un83fefinHa8bOmIhftyz5DBlWF2tLfa9pqZ3wUwLf7y3MAWFA13/9uC0TkD0TkaRF5utkZXL7I4XA4HI7/7/iFHrYi8jiANoAvX/lqm822/dMkhPDZEML9IYT7M8nCdps4HA6Hw3FD4A1Lf0TkUQAPAXhvCFf5nnkAh2mzQwAuXENjV1/F85e1jIYLbCesMxTRNtW5uJxbNEWo2aDemPIzBdCgogfWaYRpm8KaKdZMVBjTWI0pPbwZktVkjRkWt58iVUL5LXo8Es9Fijy3ptvgfSuK2fwJJA2mGrV8oZOLVBtLeCz9wp/bBZNOT1Rp9QDRLxu6I0xD5lb1DkRJesgBzJyXLrPDJiW/kyGaaYIoa+NUxDIee96ZymPHHaZ5bX8bU1qawuGPFo1VsoaBYEemrqlXkNlk+lavY8qdzHe2FO/mP4GnT+j5XJ2NfVy7Pc7hyVN6ZzWi5tPVwXRfa1+U7NmC6DuBC3s3JslNap8Ji0gMA/A1BgBjp6KbV2oxxm6sk1XjYHQISs4v6fZLJDm0siAG3QdsQQQpxeuWx6AxO/gWnN5sDVyXIelgqmFlhDSfzbWvaPX0du9G/X1TQfpWSdOk7PLEYZxUWW93aWHy6vKTFe24xq95m4djI4UF3adNkpelDAHKcrYmucXVHzD0/g+jG5S9bpmmLs7Hi4RljwCQItlfMjPY+W0nvKE3WxF5EMAnAHwwhMBD8ASAR0QkKyJHARwD8OM3sg+Hw+FwOG4UvO6brYh8BcB7AMyKyDyAP0cv+zgL4EnpJRY8FUL4wxDCCyLyNQAvokcvfyyEMNi41OFwOByOPYBryUb+8DZff36H7T8F4FO/SKccDofD4biRsCvsGkNC0O0XcU9WbFFnejE2aeGyGmMwY8ep0oxN6+d9pQbLCzjuxssAwBEeW9GDU+g5RpIw7/RcbcfKF1QcisJOYmQkLO1IVwZb9aVYqmSOhdP8OzkdS+E+chp+db+OpVTvi/GNsWd0GxxH7YzFeMbky/pYuOJJojVYcqNiUEkda0s2SZpjYpvLb419njxOUhfjrskSgmbR9JHi4IUFCnwar0VlQ2jWcdFvLvS9flTHhTj+yhKk5XuNtOB8bD9nCr8Xz9MH6sb6HbqJVJVt8PQ8mjgdr8HVOzK0nW5j/DUqRD6hbyV1inmxJM3G9xOUP5C/qAPL9Zti/kA7S/I9I2dpkKVfad7cP4zt6tXvyxX1OVeN++7Mzap1LPEJVF2sM60rw7Ddpq1ExDI0tkLsmLhpfpmKthsZE1fQKp2MfarcqvuxeZDkSU09VhlqQ+jeZ+UyjVI8n+2CyYWg2yvLy7ioPKCv1daqyV+hODPL+Ywjo7qn5Vb1uWRpYprka5sXdMJti4bHxqk5Ztula3PlLt3f0lmWheo5nC4PMWbrcDgcDofj2uEPW4fD4XA4hoxdQSN304LagR43YWmV0pn4uTOt6QEu1sxoTmsaObXJrinG3YcoYXawsZQZU2HWQYoptCTRYo1xQ5nlZdvtAO0MxQXRJ07o/rK7j21D9YkdYUyGf26Fi1zrPlb3x2PZPDxYfpI4H8e4cMkMFnUru8YVhsxm1C9LzbNbE1cmyq1Y2VVcThl5S24prqwTM9gq6QFpUaH2sQuahlw9RlWnDsY+TryquegUUXJceBsA1m6LYzVxJg7C5Kt6QNaPksMRFeze9zMz34rbhy0AfZ7YlSu9Yc4zSbImXh2cw1g6H9fVrHPTDsY5zRJXSYnf2/5mV+N420pbLLfIkiTLunxV99F5ntYTVbpRtpOiuSh54+7GlX2Me1znSHQ7YiehtTfp8Am7DrUndT9YypUpx/6383pA0puDC9x3iUoHydxyK3ouLt8T+zU2r1aBtSNdkjF1DH2boMvAVozaUq6qj/Kb9Dw6ctelq8vnnj+g1nGoafzVuLzlnhYGLAOo7ouNsByu9KoJec3Fdfuf0c8MlgtyyGTmBb0dSwebRgplXfgGwd9sHQ6Hw+EYMvxh63A4HA7HkLEraGQJQKKfNcfUAAAsPxTdYWaf0zRFbploX8q4zawYPpHWJWrGqahNmXt1yhg0VAFnsdWMuwjTGxtzXOjcUMVM623qYxk7F+2EWuOx/Uu/pPfFrkjWlJ+N+Nl9hwunAzozsjk22MR86iWmu0xBhHUqpG6y8VIblKU6Gem6ykFT/Jn92I1zU/Gczha9gtoBHUqo7Cdq0LChTKkyLbZ+t+5v4WwcyMKSzQ6Nndw4Esegtl/ThNl1movGlL9DjGWiTtmmJjO+sEhZu0Qv2nBEYZlDGiZrnrIyeZ2lkcfIF56LxQPA2EJcZgo/Y1zPukTBMW0MALnV2EemULPGKYyvTc7UBnTWJzusJVomo5Ro2dU77HUbBz/MxWXOcO+1GduozepzmyZXKqZybREI/p29Xpj65uz3RNtk+mY5W9jQ9otUlIXmTseELbjISWFRHydf+43S9nSwRaZi72PxWMq3xvayy7q/SxuRwk809b5mf759CKyT1ds1pgef9zbdCjgjvTZn70exXxffpW+aUycoG36ZCl8s6xBPqhJ/15zUbdhnxSD4m63D4XA4HEOGP2wdDofD4Rgy/GHrcDgcDseQsStitkGAbj+uY9PMS2fi8sYRI9uhuFZmg5yPjJUQx2NsVZc6VRNJUlxvS6F6/mzCDVy8mYus2wokxfmYdy+mUoTUYpyTnWOKF4yEgFRNHDsBdGyJYWU1LOGwEic+7gKNaUjqg85RdSblngQoV64kxSinXizr7Wjf7QktxUisxZgtSyAyxcGx0kzZxPTX4rr12wfHVXIUq7GuPcWFGLtJ1ckhyBxyYyK2byvxMCqH4gnkuLoFx65sRZ0WxQMbB3V/uTIKO4e1StAg+UZ+0fSDmgy0nc0z4KpWdq5zvJgLe9eO6bj95Kl40aXLxtqLmkxT3JCrDQHaqW1sfgeXoc3B7kzp1ZjnYWPu0tneVa3B1YCgryXrZpYaUOGJpU+2X0kzHuz41CnEHViHuAzlhtRm9C2ei72zk5rNd+Bxs3IcJWNiByZzb62uRQnS+CUTi52g9ug+njBToE33O7HuUrxdke4RMzpnRy7H88SSOgC4fF9cTlMlpSDGWW/APAJ0HHwn+Jutw+FwOBxDhj9sHQ6Hw+EYMnYFjQyRqzIClgz01sXFTEW/rrOrE9N4ls7IEnuZNO4zYxeIviXKrG0N6eljy7gutWLdaSUHKJ0zqepjxC0FIy+gZetypfsbj7l8iz59kyep2DaNh1EQoHgp8pzZJU25MD3FzljW2Wv1zkizzPyvLtbMVBi7AtniDkylp40zlFSId8tHLqk+o7mk5jjvyxiEE90zTk5k+57R+6rPxN/Vp/RglQ/HMWDaPrtmCtAT5V6d1W2s30H032tEN3fMdnfFfk0cj30qLOl9sQyGjdQBoEWm8Wx4nzYMfn0fOe6c1W2wnIqpxnTFOG8R/Tf5ip5H7KKVLVN/jXyIi4t08no+c8iHZW3WdSlH5yJd1WPF13u6HClbdg4CgPZYnFftou4Hh0ISjbhcXLA0b1zOrKtVqNwc2y8scghGz8XmRNyuY0ImyVrsP9PZLdPfGhUNyZpCFYWL9JkNqaxMcZ1laPq6alChdi5SYIu7z/0735P1eakcIGN/Nruz96oLFOIx61hSJxT/Cs/qwgxJvpUs636wrC5VI+nPuj4vHbrmKjfp82JDKIPgb7YOh8PhcAwZ/rB1OBwOh2PI8Ietw+FwOBxDxq6I2SaaXRTP9Qh/0aEDVTA5WdfdZUkLp64njDanzvFcE09jqQ7HLdimDtAxnraxFON4WJNS2stH9d8y7TzbxZkKJ5UYj+FqRvnlwafIyqRW7yDrSUrXtwXGuUoFW0P21pEN4zpVQjEx23WqgFOf1VWWsqtRLsMFmW1BbVDVkZAxcad75q4ubxyOfeQU/F5/43J1v/nbcV/8PPVyjJOl13V8MXsxyoxas9oOcuFd8dgyGxQXMvGjdo6sBYumsDyF9thC0s716Z/HNsbOx/lg7TYZO1lg8ty2VV3YetHmOHBeQJ1kNhwDBnSsKtE0MXeOL5KUpjGj413c/8KS1kyxlSjLe7iCU29l3G5LVSiW+PCiGfvGNPXjtA5wt6difgLHc20bnJPQNNWHOObcTcYP1cPGjpXuLQXTfmozTqTKkdgna+fJsqP0pu0kdyou2pgt56VsiW9zzJzm2+QpU1GHLmkrMZw4E7etHKBqWqe1FKpO8rKGscdkCRJLvqxsk7dLGmkRHzdf041JfYHnLsd+WbkWTC7KIPibrcPhcDgcQ4Y/bB0Oh8PhGDIkhGt7BR5qJ0SWALwGYBbA5RF3ZzfBx0PDx0PDx0PDx0PDx0PjeozHLSGEfdut2BUP2ysQkadDCPePuh+7BT4eGj4eGj4eGj4eGj4eGqMeD6eRHQ6Hw+EYMvxh63A4HA7HkLHbHrafHXUHdhl8PDR8PDR8PDR8PDR8PDRGOh67KmbrcDgcDseNiN32ZutwOBwOxw2HXfGwFZEHReQlETkpIp8cdX+uN0TksIj8l4gcF5EXROTj/e+nReRJEXml///UqPt6PSEiSRF5VkS+1f+8Z8dDRCZF5OsicqI/T961x8fjT/rXyvMi8hURye2l8RCRL4jIoog8T98NPH4Reax/f31JRN43ml4PDwPG49P96+U5EfmmiEzSuus+HiN/2IpIEsDfAng/gLsBfFhE7h5tr6472gD+NITwZgAPAPhYfww+CeB7IYRjAL7X/7yX8HEAx+nzXh6PvwHwnRDCXQDuQ29c9uR4iMgcgD8CcH8I4V4ASQCPYG+NxxcBPGi+2/b4+/eSRwDc0//NZ/r33RsJX8TW8XgSwL0hhLcCeBnAY8DoxmPkD1sA7wRwMoTwagihCeCrAB4ecZ+uK0IICyGEZ/rLG+jdSOfQG4cv9Tf7EoDfHUkHRwAROQTgdwB8jr7ek+MhIuMA3g3g8wAQQmiGENawR8ejjxSAvIikABQAXMAeGo8Qwg8ArJivBx3/wwC+GkJohBBOAziJ3n33hsF24xFC+G4I4YoJ81MADvWXRzIeu+FhOwfgHH2e73+3JyEitwJ4O4AfAbgphLAA9B7IAPaPsGvXG38N4M+grM737HjcBmAJwD/0afXPiUgRe3Q8QgjnAfwlgLMAFgCshxC+iz06HoRBx+/3WOCjAL7dXx7JeOyGh61s892eTJEWkTEA/wzgj0MI5dfb/kaFiDwEYDGE8NNR92WXIAXgHQD+LoTwdgAV3NgU6Y7oxyIfBnAUwM0AiiLykdH2aldjT99jReRx9EJ1X77y1TabDX08dsPDdh7AYfp8CD1KaE9BRNLoPWi/HEL4Rv/rSyJysL/+IIDFUfXvOuPXAHxQRM6gF1b4TRH5J+zd8ZgHMB9C+FH/89fRe/ju1fH4LQCnQwhLIYQWgG8A+FXs3fG4gkHHv2fvsSLyKICHAPxeiDrXkYzHbnjY/gTAMRE5KiIZ9ALXT4y4T9cVIiLoxeOOhxD+ilY9AeDR/vKjAP71evdtFAghPBZCOBRCuBW9+fCfIYSPYO+Ox0UA50Tkzv5X7wXwIvboeKBHHz8gIoX+tfNe9PIc9up4XMGg438CwCMikhWRowCOAfjxCPp3XSEiDwL4BIAPhhCqtGo04xFCGPk/AB9AL1vsFIDHR92fERz/r6NHYzwH4Gf9fx8AMINeVuEr/f+nR93XEYzNewB8q7+8Z8cDwNsAPN2fI/8CYGqPj8dfADgB4HkA/wggu5fGA8BX0ItXt9B7U/v9nY4fwOP9++tLAN4/6v5fp/E4iV5s9so99e9HOR7uIOVwOBwOx5CxG2hkh8PhcDhuaPjD1uFwOByOIcMftg6Hw+FwDBn+sHU4HA6HY8jwh63D4XA4HEOGP2wdDofD4Rgy/GHrcDgcDseQ4Q9bh8PhcDiGjP8D9IL800Phf7AAAAAASUVORK5CYII=\n",
      "text/plain": [
       "<Figure size 576x576 with 1 Axes>"
      ]
     },
     "metadata": {
      "needs_background": "light"
     },
     "output_type": "display_data"
    }
   ],
   "source": [
    "import matplotlib.pyplot as plt\n",
    "from matplotlib.colors import LogNorm\n",
    "fig = plt.figure(figsize=(8,8))\n",
    "plt.imshow(im2d,norm=LogNorm())\n",
    "plt.show()"
   ]
  },
  {
   "cell_type": "markdown",
   "id": "525ae331",
   "metadata": {},
   "source": [
    "# [3] Scaling up: handling a large simulation"
   ]
  },
  {
   "cell_type": "markdown",
   "id": "c76b964e",
   "metadata": {},
   "source": [
    "Until now, we have applied our framework to a very small simulation. \n",
    "\n",
    "However, what if we are working with a very large simulation (like TNG50-1, with $8^3 = 512$ times more particles/cells)?"
   ]
  },
  {
   "cell_type": "markdown",
   "id": "feac4b1c-d45a-4150-beb7-a47ea8059bc3",
   "metadata": {},
   "source": [
    "## Starting simple: computing in chunks"
   ]
  },
  {
   "cell_type": "markdown",
   "id": "1122b753-9c0a-4447-85ed-65405c1cb315",
   "metadata": {},
   "source": [
    "First, we can still run the same calculation as above, and it will \"just work\" (hopefully).\n",
    "\n",
    "This is because Dask has many versions of common algorithms and functions which work on \"blocks\" or \"chunks\" of the data, which split up the large array into smaller arrays. Work is needed on each chunk, after which the final answer is assembled.\n",
    "\n",
    "Importantly, in our case above, even if the `mass` array above does not fit into memory, the `mass.sum().compute()` will chunk the operation up in a way that the task can be calculated."
   ]
  },
  {
   "cell_type": "code",
   "execution_count": 15,
   "id": "1be63e28-0545-4f52-bc82-42a75da29291",
   "metadata": {},
   "outputs": [],
   "source": [
    "#snap_large = ArepoSnapshot(path.replace('TNG50-4','TNG50-2'))"
   ]
  },
  {
   "cell_type": "code",
   "execution_count": 16,
   "id": "48dd9640-196a-40eb-a2ed-9ddb3d2818d3",
   "metadata": {},
   "outputs": [],
   "source": [
    "#snap_large.header[\"NumPart_Total\"]"
   ]
  },
  {
   "cell_type": "markdown",
   "id": "e27247b3-1cef-4a58-8710-2368b5b9354a",
   "metadata": {},
   "source": [
    "Before we start, let's enable a progress indicator from dask:"
   ]
  },
  {
   "cell_type": "code",
   "execution_count": 17,
   "id": "98f90a0d-1bb1-4926-b8c7-54512bd0aeeb",
   "metadata": {},
   "outputs": [],
   "source": [
    "#from dask.diagnostics import ProgressBar\n",
    "#ProgressBar().register()"
   ]
  },
  {
   "cell_type": "markdown",
   "id": "0e34ea36-5f92-4b16-b2bc-38d8d8c271a4",
   "metadata": {},
   "source": [
    "And then we can request the actual computation:"
   ]
  },
  {
   "cell_type": "code",
   "execution_count": 18,
   "id": "591c5c47-cb72-41d6-b41a-f307508beb44",
   "metadata": {},
   "outputs": [],
   "source": [
    "#snap_large.data[\"PartType0\"][\"Masses\"].sum().compute()"
   ]
  },
  {
   "cell_type": "markdown",
   "id": "db47063b-519b-465c-bc8a-0ed878071944",
   "metadata": {},
   "source": [
    "While the result is eventually computed, it is a bit slow, primarily because the actual reading of the data off disk is the limiting factor, and this is happening in serial."
   ]
  },
  {
   "cell_type": "markdown",
   "id": "68150ad2-c46b-46b2-9a49-8f07182afb46",
   "metadata": {},
   "source": [
    "## More advanced: computing in parallel"
   ]
  },
  {
   "cell_type": "markdown",
   "id": "63cdaa67-0cff-4c7e-991f-8117f28d3e8b",
   "metadata": {},
   "source": [
    "Rather than sequentially calculating large tasks, we can also run the computation in parallel. \n",
    "\n",
    "To do so different advanced dask schedulers are available. Here, we use the most straight forward [distributed scheduler](https://docs.dask.org/en/latest/how-to/deploy-dask/single-distributed.html).\n",
    "\n",
    "Usually, we would start a scheduler and then connect new workers (e.g. running on multiple compute/backend nodes of a HPC cluster). After, tasks (either interactively or scripted) can leverage the power of these connected resources.\n",
    "\n",
    "For this example, we will use the same \"distributed\" scheduler/API, but keep things simple by using just the one (local) node we are currently running on."
   ]
  },
  {
   "cell_type": "code",
   "execution_count": 19,
   "id": "62a047f0",
   "metadata": {},
   "outputs": [],
   "source": [
    "from dask.distributed import Client, LocalCluster\n",
    "cluster = LocalCluster(n_workers=4,threads_per_worker=1)\n",
    "client = Client(cluster)"
   ]
  },
  {
   "cell_type": "code",
   "execution_count": 20,
   "id": "6cbaf174-e652-4f17-a877-3f8d9c569ac1",
   "metadata": {},
   "outputs": [
    {
     "data": {
      "text/html": [
       "<div>\n",
       "    <div style=\"width: 24px; height: 24px; background-color: #e1e1e1; border: 3px solid #9D9D9D; border-radius: 5px; position: absolute;\"> </div>\n",
       "    <div style=\"margin-left: 48px;\">\n",
       "        <h3 style=\"margin-bottom: 0px;\">Client</h3>\n",
       "        <p style=\"color: #9D9D9D; margin-bottom: 0px;\">Client-b81d47a4-7cfa-11ec-999f-9cb6d0c8879f</p>\n",
       "        <table style=\"width: 100%; text-align: left;\">\n",
       "\n",
       "        <tr>\n",
       "        \n",
       "            <td style=\"text-align: left;\"><strong>Connection method:</strong> Cluster object</td>\n",
       "            <td style=\"text-align: left;\"><strong>Cluster type:</strong> distributed.LocalCluster</td>\n",
       "        \n",
       "        </tr>\n",
       "\n",
       "        \n",
       "            <tr>\n",
       "                <td style=\"text-align: left;\">\n",
       "                    <strong>Dashboard: </strong> <a href=\"http://127.0.0.1:8787/status\" target=\"_blank\">http://127.0.0.1:8787/status</a>\n",
       "                </td>\n",
       "                <td style=\"text-align: left;\"></td>\n",
       "            </tr>\n",
       "        \n",
       "\n",
       "        </table>\n",
       "\n",
       "        \n",
       "            <details>\n",
       "            <summary style=\"margin-bottom: 20px;\"><h3 style=\"display: inline;\">Cluster Info</h3></summary>\n",
       "            <div class=\"jp-RenderedHTMLCommon jp-RenderedHTML jp-mod-trusted jp-OutputArea-output\">\n",
       "    <div style=\"width: 24px; height: 24px; background-color: #e1e1e1; border: 3px solid #9D9D9D; border-radius: 5px; position: absolute;\">\n",
       "    </div>\n",
       "    <div style=\"margin-left: 48px;\">\n",
       "        <h3 style=\"margin-bottom: 0px; margin-top: 0px;\">LocalCluster</h3>\n",
       "        <p style=\"color: #9D9D9D; margin-bottom: 0px;\">1badcaa9</p>\n",
       "        <table style=\"width: 100%; text-align: left;\">\n",
       "            <tr>\n",
       "                <td style=\"text-align: left;\">\n",
       "                    <strong>Dashboard:</strong> <a href=\"http://127.0.0.1:8787/status\" target=\"_blank\">http://127.0.0.1:8787/status</a>\n",
       "                </td>\n",
       "                <td style=\"text-align: left;\">\n",
       "                    <strong>Workers:</strong> 4\n",
       "                </td>\n",
       "            </tr>\n",
       "            <tr>\n",
       "                <td style=\"text-align: left;\">\n",
       "                    <strong>Total threads:</strong> 4\n",
       "                </td>\n",
       "                <td style=\"text-align: left;\">\n",
       "                    <strong>Total memory:</strong> 15.26 GiB\n",
       "                </td>\n",
       "            </tr>\n",
       "            \n",
       "            <tr>\n",
       "    <td style=\"text-align: left;\"><strong>Status:</strong> running</td>\n",
       "    <td style=\"text-align: left;\"><strong>Using processes:</strong> True</td>\n",
       "</tr>\n",
       "\n",
       "            \n",
       "        </table>\n",
       "\n",
       "        <details>\n",
       "            <summary style=\"margin-bottom: 20px;\">\n",
       "                <h3 style=\"display: inline;\">Scheduler Info</h3>\n",
       "            </summary>\n",
       "\n",
       "            <div style=\"\">\n",
       "    <div>\n",
       "        <div style=\"width: 24px; height: 24px; background-color: #FFF7E5; border: 3px solid #FF6132; border-radius: 5px; position: absolute;\"> </div>\n",
       "        <div style=\"margin-left: 48px;\">\n",
       "            <h3 style=\"margin-bottom: 0px;\">Scheduler</h3>\n",
       "            <p style=\"color: #9D9D9D; margin-bottom: 0px;\">Scheduler-d1063cdb-1f1f-4197-ab7c-5f33bf59976c</p>\n",
       "            <table style=\"width: 100%; text-align: left;\">\n",
       "                <tr>\n",
       "                    <td style=\"text-align: left;\">\n",
       "                        <strong>Comm:</strong> tcp://127.0.0.1:41607\n",
       "                    </td>\n",
       "                    <td style=\"text-align: left;\">\n",
       "                        <strong>Workers:</strong> 4\n",
       "                    </td>\n",
       "                </tr>\n",
       "                <tr>\n",
       "                    <td style=\"text-align: left;\">\n",
       "                        <strong>Dashboard:</strong> <a href=\"http://127.0.0.1:8787/status\" target=\"_blank\">http://127.0.0.1:8787/status</a>\n",
       "                    </td>\n",
       "                    <td style=\"text-align: left;\">\n",
       "                        <strong>Total threads:</strong> 4\n",
       "                    </td>\n",
       "                </tr>\n",
       "                <tr>\n",
       "                    <td style=\"text-align: left;\">\n",
       "                        <strong>Started:</strong> Just now\n",
       "                    </td>\n",
       "                    <td style=\"text-align: left;\">\n",
       "                        <strong>Total memory:</strong> 15.26 GiB\n",
       "                    </td>\n",
       "                </tr>\n",
       "            </table>\n",
       "        </div>\n",
       "    </div>\n",
       "\n",
       "    <details style=\"margin-left: 48px;\">\n",
       "        <summary style=\"margin-bottom: 20px;\">\n",
       "            <h3 style=\"display: inline;\">Workers</h3>\n",
       "        </summary>\n",
       "\n",
       "        \n",
       "        <div style=\"margin-bottom: 20px;\">\n",
       "            <div style=\"width: 24px; height: 24px; background-color: #DBF5FF; border: 3px solid #4CC9FF; border-radius: 5px; position: absolute;\"> </div>\n",
       "            <div style=\"margin-left: 48px;\">\n",
       "            <details>\n",
       "                <summary>\n",
       "                    <h4 style=\"margin-bottom: 0px; display: inline;\">Worker: 0</h4>\n",
       "                </summary>\n",
       "                <table style=\"width: 100%; text-align: left;\">\n",
       "                    <tr>\n",
       "                        <td style=\"text-align: left;\">\n",
       "                            <strong>Comm: </strong> tcp://127.0.0.1:33495\n",
       "                        </td>\n",
       "                        <td style=\"text-align: left;\">\n",
       "                            <strong>Total threads: </strong> 1\n",
       "                        </td>\n",
       "                    </tr>\n",
       "                    <tr>\n",
       "                        <td style=\"text-align: left;\">\n",
       "                            <strong>Dashboard: </strong> <a href=\"http://127.0.0.1:39425/status\" target=\"_blank\">http://127.0.0.1:39425/status</a>\n",
       "                        </td>\n",
       "                        <td style=\"text-align: left;\">\n",
       "                            <strong>Memory: </strong> 3.81 GiB\n",
       "                        </td>\n",
       "                    </tr>\n",
       "                    <tr>\n",
       "                        <td style=\"text-align: left;\">\n",
       "                            <strong>Nanny: </strong> tcp://127.0.0.1:45541\n",
       "                        </td>\n",
       "                        <td style=\"text-align: left;\"></td>\n",
       "                    </tr>\n",
       "                    <tr>\n",
       "                        <td colspan=\"2\" style=\"text-align: left;\">\n",
       "                            <strong>Local directory: </strong> /home/cbyrohl/repos/darepo/examples/dask-worker-space/worker-ff6dq5f2\n",
       "                        </td>\n",
       "                    </tr>\n",
       "\n",
       "                    \n",
       "\n",
       "                    \n",
       "\n",
       "                </table>\n",
       "            </details>\n",
       "            </div>\n",
       "        </div>\n",
       "        \n",
       "        <div style=\"margin-bottom: 20px;\">\n",
       "            <div style=\"width: 24px; height: 24px; background-color: #DBF5FF; border: 3px solid #4CC9FF; border-radius: 5px; position: absolute;\"> </div>\n",
       "            <div style=\"margin-left: 48px;\">\n",
       "            <details>\n",
       "                <summary>\n",
       "                    <h4 style=\"margin-bottom: 0px; display: inline;\">Worker: 1</h4>\n",
       "                </summary>\n",
       "                <table style=\"width: 100%; text-align: left;\">\n",
       "                    <tr>\n",
       "                        <td style=\"text-align: left;\">\n",
       "                            <strong>Comm: </strong> tcp://127.0.0.1:38267\n",
       "                        </td>\n",
       "                        <td style=\"text-align: left;\">\n",
       "                            <strong>Total threads: </strong> 1\n",
       "                        </td>\n",
       "                    </tr>\n",
       "                    <tr>\n",
       "                        <td style=\"text-align: left;\">\n",
       "                            <strong>Dashboard: </strong> <a href=\"http://127.0.0.1:39911/status\" target=\"_blank\">http://127.0.0.1:39911/status</a>\n",
       "                        </td>\n",
       "                        <td style=\"text-align: left;\">\n",
       "                            <strong>Memory: </strong> 3.81 GiB\n",
       "                        </td>\n",
       "                    </tr>\n",
       "                    <tr>\n",
       "                        <td style=\"text-align: left;\">\n",
       "                            <strong>Nanny: </strong> tcp://127.0.0.1:40127\n",
       "                        </td>\n",
       "                        <td style=\"text-align: left;\"></td>\n",
       "                    </tr>\n",
       "                    <tr>\n",
       "                        <td colspan=\"2\" style=\"text-align: left;\">\n",
       "                            <strong>Local directory: </strong> /home/cbyrohl/repos/darepo/examples/dask-worker-space/worker-4bcehuy4\n",
       "                        </td>\n",
       "                    </tr>\n",
       "\n",
       "                    \n",
       "\n",
       "                    \n",
       "\n",
       "                </table>\n",
       "            </details>\n",
       "            </div>\n",
       "        </div>\n",
       "        \n",
       "        <div style=\"margin-bottom: 20px;\">\n",
       "            <div style=\"width: 24px; height: 24px; background-color: #DBF5FF; border: 3px solid #4CC9FF; border-radius: 5px; position: absolute;\"> </div>\n",
       "            <div style=\"margin-left: 48px;\">\n",
       "            <details>\n",
       "                <summary>\n",
       "                    <h4 style=\"margin-bottom: 0px; display: inline;\">Worker: 2</h4>\n",
       "                </summary>\n",
       "                <table style=\"width: 100%; text-align: left;\">\n",
       "                    <tr>\n",
       "                        <td style=\"text-align: left;\">\n",
       "                            <strong>Comm: </strong> tcp://127.0.0.1:44531\n",
       "                        </td>\n",
       "                        <td style=\"text-align: left;\">\n",
       "                            <strong>Total threads: </strong> 1\n",
       "                        </td>\n",
       "                    </tr>\n",
       "                    <tr>\n",
       "                        <td style=\"text-align: left;\">\n",
       "                            <strong>Dashboard: </strong> <a href=\"http://127.0.0.1:32869/status\" target=\"_blank\">http://127.0.0.1:32869/status</a>\n",
       "                        </td>\n",
       "                        <td style=\"text-align: left;\">\n",
       "                            <strong>Memory: </strong> 3.81 GiB\n",
       "                        </td>\n",
       "                    </tr>\n",
       "                    <tr>\n",
       "                        <td style=\"text-align: left;\">\n",
       "                            <strong>Nanny: </strong> tcp://127.0.0.1:45079\n",
       "                        </td>\n",
       "                        <td style=\"text-align: left;\"></td>\n",
       "                    </tr>\n",
       "                    <tr>\n",
       "                        <td colspan=\"2\" style=\"text-align: left;\">\n",
       "                            <strong>Local directory: </strong> /home/cbyrohl/repos/darepo/examples/dask-worker-space/worker-9_xsy15e\n",
       "                        </td>\n",
       "                    </tr>\n",
       "\n",
       "                    \n",
       "\n",
       "                    \n",
       "\n",
       "                </table>\n",
       "            </details>\n",
       "            </div>\n",
       "        </div>\n",
       "        \n",
       "        <div style=\"margin-bottom: 20px;\">\n",
       "            <div style=\"width: 24px; height: 24px; background-color: #DBF5FF; border: 3px solid #4CC9FF; border-radius: 5px; position: absolute;\"> </div>\n",
       "            <div style=\"margin-left: 48px;\">\n",
       "            <details>\n",
       "                <summary>\n",
       "                    <h4 style=\"margin-bottom: 0px; display: inline;\">Worker: 3</h4>\n",
       "                </summary>\n",
       "                <table style=\"width: 100%; text-align: left;\">\n",
       "                    <tr>\n",
       "                        <td style=\"text-align: left;\">\n",
       "                            <strong>Comm: </strong> tcp://127.0.0.1:38237\n",
       "                        </td>\n",
       "                        <td style=\"text-align: left;\">\n",
       "                            <strong>Total threads: </strong> 1\n",
       "                        </td>\n",
       "                    </tr>\n",
       "                    <tr>\n",
       "                        <td style=\"text-align: left;\">\n",
       "                            <strong>Dashboard: </strong> <a href=\"http://127.0.0.1:39247/status\" target=\"_blank\">http://127.0.0.1:39247/status</a>\n",
       "                        </td>\n",
       "                        <td style=\"text-align: left;\">\n",
       "                            <strong>Memory: </strong> 3.81 GiB\n",
       "                        </td>\n",
       "                    </tr>\n",
       "                    <tr>\n",
       "                        <td style=\"text-align: left;\">\n",
       "                            <strong>Nanny: </strong> tcp://127.0.0.1:40839\n",
       "                        </td>\n",
       "                        <td style=\"text-align: left;\"></td>\n",
       "                    </tr>\n",
       "                    <tr>\n",
       "                        <td colspan=\"2\" style=\"text-align: left;\">\n",
       "                            <strong>Local directory: </strong> /home/cbyrohl/repos/darepo/examples/dask-worker-space/worker-kpf2f3zd\n",
       "                        </td>\n",
       "                    </tr>\n",
       "\n",
       "                    \n",
       "\n",
       "                    \n",
       "\n",
       "                </table>\n",
       "            </details>\n",
       "            </div>\n",
       "        </div>\n",
       "        \n",
       "\n",
       "    </details>\n",
       "</div>\n",
       "\n",
       "        </details>\n",
       "    </div>\n",
       "</div>\n",
       "            </details>\n",
       "        \n",
       "\n",
       "    </div>\n",
       "</div>"
      ],
      "text/plain": [
       "<Client: 'tcp://127.0.0.1:41607' processes=4 threads=4, memory=15.26 GiB>"
      ]
     },
     "execution_count": 20,
     "metadata": {},
     "output_type": "execute_result"
    }
   ],
   "source": [
    "client"
   ]
  },
  {
   "cell_type": "markdown",
   "id": "2464efbf",
   "metadata": {},
   "source": [
    "We can now perform the same operations, but it is performed in a distributed manner, in parallel.\n",
    "\n",
    "One significant advantage is that (even when using only a single node) individual workers will load just the subsets of data they need to work on, meaing that I/O operations become parallel.\n",
    "\n",
    "Note: after creating a `Client()`, all calls to `.compute()` will automatically use this new set of workers."
   ]
  },
  {
   "cell_type": "code",
   "execution_count": 21,
   "id": "18f2bd97-7885-4953-b785-ddc25963a0ca",
   "metadata": {},
   "outputs": [],
   "source": [
    "#task = snap_large.data[\"PartType0\"][\"Masses\"].sum()\n",
    "#task.compute()"
   ]
  },
  {
   "cell_type": "markdown",
   "id": "a30be9a6-d1f2-4b4a-b25d-b84516eeb169",
   "metadata": {},
   "source": [
    "We can also view the progress of this task as it executes. For the distributed scheduler, a status dashboard exists (as a webpage).\n",
    "\n",
    "You can find it by clicking on the \"Dashboard\" link above. If running this notebook server remotely, e.g. on a login node of a HPC cluster, you may have to change the '127.0.0.1' part of the address to be the same machine name/IP."
   ]
  },
  {
   "cell_type": "markdown",
   "id": "008df805",
   "metadata": {},
   "source": [
<<<<<<< HEAD
    "# [4] Custom analysis functions\n",
    "\n",
=======
    "# [4] Custom analysis functions"
   ]
  },
  {
   "cell_type": "code",
   "execution_count": 5,
   "id": "29f80043",
   "metadata": {},
   "outputs": [],
   "source": [
>>>>>>> 71fc3baf
    "TODO\n",
    "(beyond simple statistics/build-in numpy methods)"
   ]
  },
  {
   "cell_type": "markdown",
<<<<<<< HEAD
   "id": "6f17b57e",
=======
   "id": "e8f2b8dd",
>>>>>>> 71fc3baf
   "metadata": {},
   "source": [
    "# [5] Halo and Galaxy Catalogs"
   ]
  },
  {
   "cell_type": "markdown",
   "id": "c9f657e8",
   "metadata": {},
   "source": [
    "Cosmological simulations are often post-processed with a substructure identification algorithm in order to identify halos and galaxies. The resulting catalogs can be loaded and connect with the particle-level snapshot data.\n",
    "\n",
    "Currently, we support the usual FOF/Subfind combination and format. Their presence will be automatically detected and the catalogs will be loaded into `snap.data` as shown below."
   ]
  },
  {
   "cell_type": "code",
<<<<<<< HEAD
   "execution_count": 30,
   "id": "665210a2",
=======
   "execution_count": 6,
   "id": "c2c97165",
>>>>>>> 71fc3baf
   "metadata": {},
   "outputs": [
    {
     "name": "stderr",
     "output_type": "stream",
     "text": [
      "WARNING:root:No caching directory specified. Initial file read will remain slow.\n",
      "WARNING:root:No caching directory specified. Initial file read will remain slow.\n"
     ]
    },
    {
     "data": {
      "text/html": [
       "<table>\n",
       "    <tr>\n",
       "        <td>\n",
       "            <table>\n",
       "                <thead>\n",
       "                    <tr>\n",
       "                        <td> </td>\n",
       "                        <th> Array </th>\n",
       "                        <th> Chunk </th>\n",
       "                    </tr>\n",
       "                </thead>\n",
       "                <tbody>\n",
       "                    \n",
       "                    <tr>\n",
       "                        <th> Bytes </th>\n",
       "                        <td> 121.00 kiB </td>\n",
       "                        <td> 121.00 kiB </td>\n",
       "                    </tr>\n",
       "                    \n",
       "                    <tr>\n",
       "                        <th> Shape </th>\n",
       "                        <td> (30975,) </td>\n",
       "                        <td> (30975,) </td>\n",
       "                    </tr>\n",
       "                    <tr>\n",
       "                        <th> Count </th>\n",
       "                        <td> 2 Tasks </td>\n",
       "                        <td> 1 Chunks </td>\n",
       "                    </tr>\n",
       "                    <tr>\n",
       "                    <th> Type </th>\n",
       "                    <td> float32 </td>\n",
       "                    <td> numpy.ndarray </td>\n",
       "                    </tr>\n",
       "                </tbody>\n",
       "            </table>\n",
       "        </td>\n",
       "        <td>\n",
       "        <svg width=\"170\" height=\"75\" style=\"stroke:rgb(0,0,0);stroke-width:1\" >\n",
       "\n",
       "  <!-- Horizontal lines -->\n",
       "  <line x1=\"0\" y1=\"0\" x2=\"120\" y2=\"0\" style=\"stroke-width:2\" />\n",
       "  <line x1=\"0\" y1=\"25\" x2=\"120\" y2=\"25\" style=\"stroke-width:2\" />\n",
       "\n",
       "  <!-- Vertical lines -->\n",
       "  <line x1=\"0\" y1=\"0\" x2=\"0\" y2=\"25\" style=\"stroke-width:2\" />\n",
       "  <line x1=\"120\" y1=\"0\" x2=\"120\" y2=\"25\" style=\"stroke-width:2\" />\n",
       "\n",
       "  <!-- Colored Rectangle -->\n",
       "  <polygon points=\"0.0,0.0 120.0,0.0 120.0,25.412616514582485 0.0,25.412616514582485\" style=\"fill:#ECB172A0;stroke-width:0\"/>\n",
       "\n",
       "  <!-- Text -->\n",
       "  <text x=\"60.000000\" y=\"45.412617\" font-size=\"1.0rem\" font-weight=\"100\" text-anchor=\"middle\" >30975</text>\n",
       "  <text x=\"140.000000\" y=\"12.706308\" font-size=\"1.0rem\" font-weight=\"100\" text-anchor=\"middle\" transform=\"rotate(0,140.000000,12.706308)\">1</text>\n",
       "</svg>\n",
       "        </td>\n",
       "    </tr>\n",
       "</table>"
      ],
      "text/plain": [
       "dask.array<array, shape=(30975,), dtype=float32, chunksize=(30975,), chunktype=numpy.ndarray>"
      ]
     },
<<<<<<< HEAD
     "execution_count": 30,
=======
     "execution_count": 6,
>>>>>>> 71fc3baf
     "metadata": {},
     "output_type": "execute_result"
    }
   ],
   "source": [
    "from darepo.interfaces.arepo import ArepoSnapshot\n",
    "snap = ArepoSnapshot(path,catalog=path.replace(\"snapdir\",\"groups\"))\n",
    "snap.data[\"Group\"][\"GroupMass\"]"
   ]
  },
  {
   "cell_type": "markdown",
<<<<<<< HEAD
   "id": "f637e491",
=======
   "id": "af27b209-5db7-4903-8699-6aed8601d520",
>>>>>>> 71fc3baf
   "metadata": {},
   "source": [
    "Normal halo and subhalo catalog properties can then be accessed. Note that it is rarely required to use dask functionality to analyze or plot catalog values, since these arrays are not too large."
   ]
  },
  {
   "cell_type": "markdown",
<<<<<<< HEAD
   "id": "c80c3e59",
=======
   "id": "a23319ec",
>>>>>>> 71fc3baf
   "metadata": {},
   "source": [
    "## Which [sub]halos do particles belong to?\n",
    "\n",
    "As a convenience method, we tag every particle/cell with two additional fields: `GroupID` and `SubhaloID` which give the IDs of the parent \\[sub\\]halos. A value of `-1` indicates the lack of an associated group/subhalo. This allows you to easily select all the members of a \\[sub\\]halo.\n",
    "\n",
    "For example, let's get all group and subhalo IDs for all black holes:"
   ]
  },
  {
   "cell_type": "code",
   "execution_count": 31,
   "id": "275ebc2c",
   "metadata": {},
   "outputs": [
    {
     "name": "stdout",
     "output_type": "stream",
     "text": [
      "Group IDs for chosen particles: [    0     0     0 ...  6873  7510 10492]\n",
      "Subhalo IDs for chosen particles: [ 0  0  0 ... -1  0 -1]\n"
     ]
    }
   ],
   "source": [
    "print(\"Group IDs for chosen particles:\", snap.data[\"PartType5\"][\"GroupID\"].compute())\n",
    "print(\"Subhalo IDs for chosen particles:\", snap.data[\"PartType5\"][\"SubhaloID\"].compute())"
   ]
  },
  {
   "cell_type": "markdown",
   "id": "f3afc53f",
   "metadata": {},
   "source": [
    "## Selecting particles/cells which belong to a particular [sub]halo?\n",
    "We can select all particle data for a given halo ID."
   ]
  },
  {
   "cell_type": "code",
   "execution_count": 32,
   "id": "86672ab2",
   "metadata": {},
   "outputs": [
    {
     "data": {
      "text/html": [
       "<table>\n",
       "    <tr>\n",
       "        <td>\n",
       "            <table>\n",
       "                <thead>\n",
       "                    <tr>\n",
       "                        <td> </td>\n",
       "                        <th> Array </th>\n",
       "                        <th> Chunk </th>\n",
       "                    </tr>\n",
       "                </thead>\n",
       "                <tbody>\n",
       "                    \n",
       "                    <tr>\n",
       "                        <th> Bytes </th>\n",
       "                        <td> 17.32 kiB </td>\n",
       "                        <td> 17.32 kiB </td>\n",
       "                    </tr>\n",
       "                    \n",
       "                    <tr>\n",
       "                        <th> Shape </th>\n",
       "                        <td> (4435,) </td>\n",
       "                        <td> (4435,) </td>\n",
       "                    </tr>\n",
       "                    <tr>\n",
       "                        <th> Count </th>\n",
       "                        <td> 3 Tasks </td>\n",
       "                        <td> 1 Chunks </td>\n",
       "                    </tr>\n",
       "                    <tr>\n",
       "                    <th> Type </th>\n",
       "                    <td> float32 </td>\n",
       "                    <td> numpy.ndarray </td>\n",
       "                    </tr>\n",
       "                </tbody>\n",
       "            </table>\n",
       "        </td>\n",
       "        <td>\n",
       "        <svg width=\"170\" height=\"75\" style=\"stroke:rgb(0,0,0);stroke-width:1\" >\n",
       "\n",
       "  <!-- Horizontal lines -->\n",
       "  <line x1=\"0\" y1=\"0\" x2=\"120\" y2=\"0\" style=\"stroke-width:2\" />\n",
       "  <line x1=\"0\" y1=\"25\" x2=\"120\" y2=\"25\" style=\"stroke-width:2\" />\n",
       "\n",
       "  <!-- Vertical lines -->\n",
       "  <line x1=\"0\" y1=\"0\" x2=\"0\" y2=\"25\" style=\"stroke-width:2\" />\n",
       "  <line x1=\"120\" y1=\"0\" x2=\"120\" y2=\"25\" style=\"stroke-width:2\" />\n",
       "\n",
       "  <!-- Colored Rectangle -->\n",
       "  <polygon points=\"0.0,0.0 120.0,0.0 120.0,25.412616514582485 0.0,25.412616514582485\" style=\"fill:#ECB172A0;stroke-width:0\"/>\n",
       "\n",
       "  <!-- Text -->\n",
       "  <text x=\"60.000000\" y=\"45.412617\" font-size=\"1.0rem\" font-weight=\"100\" text-anchor=\"middle\" >4435</text>\n",
       "  <text x=\"140.000000\" y=\"12.706308\" font-size=\"1.0rem\" font-weight=\"100\" text-anchor=\"middle\" transform=\"rotate(0,140.000000,12.706308)\">1</text>\n",
       "</svg>\n",
       "        </td>\n",
       "    </tr>\n",
       "</table>"
      ],
      "text/plain": [
       "dask.array<getitem, shape=(4435,), dtype=float32, chunksize=(4435,), chunktype=numpy.ndarray>"
      ]
     },
     "execution_count": 32,
     "metadata": {},
     "output_type": "execute_result"
    }
   ],
   "source": [
    "data = snap.return_data(haloID=42) # the result contains all fields for all particle types for a given halo\n",
    "data[\"PartType0\"][\"Density\"] # density for all gas particles in halo"
   ]
  },
  {
   "cell_type": "markdown",
<<<<<<< HEAD
   "id": "85774344",
   "metadata": {},
   "source": [
    "# Operations on particle data for all halos\n",
    "Often we want to perform a data reduction for all data of a given halo. Naively, one would loop over each halo applying the operation needed. This can be both tedious to write and slow. Instead, we can do this kind of operation with the snapshot easily. The operations are put into dask tasks, but also with multiple operations per dask task to reduce overhead. **Until now only scalar operation, i.e. those that output a scalar for each halo, are supported.**"
   ]
  },
  {
   "cell_type": "code",
   "execution_count": 37,
   "id": "e9b61123",
=======
   "id": "d940fe51-e081-4458-8e1f-c6b6bd54cb3d",
   "metadata": {},
   "source": [
    "# [6] Derived snapshot fields"
   ]
  },
  {
   "cell_type": "markdown",
   "id": "361a7286-5a16-4ae8-a058-8bb76eb1a130",
   "metadata": {},
   "source": [
    "A common analysis task is to convert one or more snapshot fields into a new field. For example, while the temperature, pressure, or entropy of gas is not stored directly in the snapshots, they can be computed from fields which are. \n",
    "\n",
    "We can define such \"derived fields\" by writing their generating function and giving them a name. They can then be \"loaded\" from snapshots as if they were actual datasets -- for analysis, there is no difference between derived and on-disk fields.\n"
   ]
  },
  {
   "cell_type": "markdown",
   "id": "5d31f3b7-b023-4b87-801a-da464384e480",
>>>>>>> 71fc3baf
   "metadata": {},
   "outputs": [
    {
     "name": "stderr",
     "output_type": "stream",
     "text": [
      "WARNING:root:No caching directory specified. Initial file read will remain slow.\n",
      "WARNING:root:No caching directory specified. Initial file read will remain slow.\n"
     ]
    }
   ],
   "source": [
<<<<<<< HEAD
    "from darepo.interfaces.arepo import ArepoSnapshot\n",
    "snap = ArepoSnapshot(path,catalog=path.replace(\"snapdir\",\"groups\"))"
=======
    "## An example: velocity magnitude\n",
    "\n",
    "As a simplest first example, note that the 3-vector of \"Velocities\" is stored in the snapshot for all particle types, but the magnitude is not. We can define a derived field for the stars as:"
>>>>>>> 71fc3baf
   ]
  },
  {
   "cell_type": "code",
<<<<<<< HEAD
   "execution_count": 38,
   "id": "ccd99b83",
   "metadata": {},
   "outputs": [
    {
     "data": {
      "text/plain": [
       "array([14.372824 ,  4.7390265,  7.1822767, ...,  0.       ,  0.       ,\n",
       "        0.       ], dtype=float32)"
      ]
     },
     "execution_count": 38,
     "metadata": {},
     "output_type": "execute_result"
    }
   ],
   "source": [
    "def calculate_mass(mass, sfrs, fieldnames=[\"Masses\",\"StarFormationRate\"], parttype=\"PartType0\"):\n",
    "    \"\"\"Return all gas mass that is star-forming.\"\"\"\n",
    "    return mass[sfrs>0].sum()\n",
    "\n",
    "totgasmasses_sf = snap.map_halo_operation(calculate_mass).compute()\n",
    "totgasmasses_sf"
=======
   "execution_count": 26,
   "id": "e67137cc-6a44-49cd-a65f-baddd6828bf6",
   "metadata": {},
   "outputs": [],
   "source": [
    "import numpy as np\n",
    "\n",
    "@snap.register_field(\"stars\")\n",
    "def VelMag(arrs, **kwargs):\n",
    "    vel = arrs['Velocities']\n",
    "    return np.sqrt( vel[:,0]**2 + vel[:,1]**2 + vel[:,2]**2 )"
>>>>>>> 71fc3baf
   ]
  },
  {
   "cell_type": "markdown",
<<<<<<< HEAD
   "id": "636e71bf",
   "metadata": {},
   "source": [
    "# [6] Derived snapshot fields"
   ]
  },
  {
   "cell_type": "markdown",
   "id": "b8e6b32c",
   "metadata": {},
   "source": [
    "A common analysis task is to convert one or more snapshot fields into a new field. For example, while the temperature, pressure, or entropy of gas is not stored directly in the snapshots, they can be computed from fields which are. \n",
    "\n",
    "We can define such \"derived fields\" by writing their generating function and giving them a name. They can then be \"loaded\" from snapshots as if they were actual datasets -- for analysis, there is no difference between derived and on-disk fields.\n"
   ]
  },
  {
   "cell_type": "markdown",
   "id": "5436c664",
   "metadata": {},
   "source": [
    "## An example: velocity magnitude\n",
    "\n",
    "As a simplest first example, note that the 3-vector of \"Velocities\" is stored in the snapshot for all particle types, but the magnitude is not. We can define a derived field for the stars as:"
   ]
  },
  {
   "cell_type": "code",
   "execution_count": 33,
   "id": "ef4ccd1a",
   "metadata": {},
   "outputs": [],
   "source": [
    "import numpy as np\n",
    "\n",
    "@snap.register_field(\"stars\")\n",
    "def VelMag(arrs, **kwargs):\n",
    "    vel = arrs['Velocities']\n",
    "    return np.sqrt( vel[:,0]**2 + vel[:,1]**2 + vel[:,2]**2 )"
=======
   "id": "0c365623-cfab-4941-9cdb-215a52890c53",
   "metadata": {},
   "source": [
    "This can then be accessed (by name) and compute upon like a normal field:"
>>>>>>> 71fc3baf
   ]
  },
  {
   "cell_type": "code",
<<<<<<< HEAD
   "execution_count": 34,
   "id": "331b3397",
=======
   "execution_count": 28,
   "id": "edeea49c-a63f-4cce-80e7-452f213c216d",
>>>>>>> 71fc3baf
   "metadata": {},
   "outputs": [
    {
     "data": {
<<<<<<< HEAD
      "text/plain": [
       "5291.891"
      ]
     },
     "execution_count": 34,
=======
      "text/latex": [
       "$1967.6393 \\; \\mathrm{\\frac{km}{s}}$"
      ],
      "text/plain": [
       "<Quantity 1967.6393 km / s>"
      ]
     },
     "execution_count": 28,
>>>>>>> 71fc3baf
     "metadata": {},
     "output_type": "execute_result"
    }
   ],
   "source": [
    "vmag = snap.data[\"PartType4\"][\"VelMag\"]\n",
    "vmag.max().compute()"
   ]
  },
  {
   "cell_type": "markdown",
<<<<<<< HEAD
   "id": "acd1e3d6",
=======
   "id": "fda8a9a7-6b77-4d3c-87a4-604f79e5ce69",
>>>>>>> 71fc3baf
   "metadata": {},
   "source": [
    "## A second example: gas temperature\n",
    "\n",
    "For example, to compute the gas temperature we need the mean molecular weight,\n",
    "\n",
    "$\\mu = \\frac{4}{ 1 + 3 X_H + 4 X_H x_e } * m_p$\n",
    "\n",
    "Then, the temperature in Kelvin is given by\n",
    "\n",
    "$T = (\\gamma - 1) * u / k_B * \\frac{\\rm{UnitEnergy}}{\\rm{UnitMass}} * \\mu$\n",
    "\n",
    "We can create this derived field (for the standard unit system) as:"
   ]
  },
  {
   "cell_type": "code",
<<<<<<< HEAD
   "execution_count": 35,
=======
   "execution_count": 3,
>>>>>>> 71fc3baf
   "id": "761f6b54",
   "metadata": {},
   "outputs": [],
   "source": [
    "@snap.register_field(\"gas\")\n",
    "def Temperature(arrs, **kwargs):\n",
    "    \"\"\" Compute gas temperature given (ElectronAbundance,InternalEnergy) in [K]. \"\"\"\n",
    "    xh = 0.76\n",
    "    gamma = 5.0 / 3.0\n",
    "    \n",
    "    m_p = 1.672622e-24 # proton mass [g]\n",
    "    k_B = 1.380650e-16 # boltzmann constant [erg/K]\n",
    "    \n",
    "    UnitEnergy_over_UnitMass = 1e10 # standard unit system (TODO: can obtain from snapshot)\n",
    "    \n",
    "    xe = arrs['ElectronAbundance']\n",
    "    u_internal = arrs['InternalEnergy']\n",
    "    \n",
    "    mu = 4 / (1 + 3*xh + 4*xh*xe) * m_p\n",
    "    temp = (gamma - 1.0) * u_internal / k_B * UnitEnergy_over_UnitMass * mu\n",
    "    \n",
    "    return temp"
<<<<<<< HEAD
   ]
  },
  {
   "cell_type": "markdown",
   "id": "1b71dc29",
   "metadata": {},
=======
   ]
  },
  {
   "cell_type": "markdown",
   "id": "1d3be0e5-f03e-4daf-a37f-159fef85d92c",
   "metadata": {},
   "source": [
    "Which then allows us to access this field as normal:"
   ]
  },
  {
   "cell_type": "code",
   "execution_count": 7,
   "id": "be71fdd1",
   "metadata": {},
   "outputs": [
    {
     "data": {
      "text/plain": [
       "1766083.1"
      ]
     },
     "execution_count": 7,
     "metadata": {},
     "output_type": "execute_result"
    }
   ],
>>>>>>> 71fc3baf
   "source": [
    "## Derived fields: reference"
   ]
  },
  {
   "cell_type": "markdown",
   "id": "d55ee986",
   "metadata": {},
   "source": [
    "To create a new derived field we need to define a new function `fieldname(arrs, **kwargs)` whose first argument `arrs` is a dictionary holding the keys available for the given data type (e.g. gas) and can be used to deduce new fields. The new function should structured and decorated as:\n",
    "\n",
    "```python\n",
    "@snap.register_field(parttype, name=\"fieldname\")\n",
    "def fieldname(arrs, **kwargs):\n",
    "    new_field = do_stuff(arrs['key1'], arrs['key2'])\n",
    "    return new_field\n",
    "```\n",
    "\n",
    "if no `name` is given to the decorator, the function name can be used to refer to it."
   ]
  },
  {
   "cell_type": "markdown",
   "id": "37ca3873-07ed-427d-8b7a-2521448f56d7",
   "metadata": {},
   "source": [
    "## Derived fields: reference"
   ]
  },
  {
   "cell_type": "markdown",
   "id": "3ed860a7-5a5e-44a2-b7b2-317dd8eb5bd4",
   "metadata": {
    "jp-MarkdownHeadingCollapsed": true,
    "tags": []
   },
   "source": [
    "To create a new derived field we need to define a new function `fieldname(arrs, **kwargs)` whose first argument `arrs` is a dictionary holding the keys available for the given data type (e.g. gas) and can be used to deduce new fields. The new function should structured and decorated as:\n",
    "\n",
    "```python\n",
    "@snap.register_field(parttype, name=\"fieldname\")\n",
    "def fieldname(arrs, **kwargs):\n",
    "    new_field = do_stuff(arrs['key1'], arrs['key2'])\n",
    "    return new_field\n",
    "```\n",
    "\n",
    "if no `name` is given to the decorator, the function name can be used to refer to it."
   ]
  },
  {
   "cell_type": "markdown",
   "id": "98c15cef-79a8-4505-a5f2-fdc4daa3de73",
   "metadata": {},
   "source": [
    "# [7] Next Steps"
   ]
  },
  {
   "cell_type": "markdown",
   "id": "80d82d28-6a45-4070-9870-442314866299",
   "metadata": {},
   "source": [
    "(what the caching warning means, how to use some caching)\n",
    "\n",
    "(some links to docs of relevance etc)"
   ]
  }
 ],
 "metadata": {
  "kernelspec": {
<<<<<<< HEAD
   "display_name": "Python 3.9",
   "language": "python",
   "name": "py39"
=======
   "display_name": "Python 3 (ipykernel)",
   "language": "python",
   "name": "python3"
>>>>>>> 71fc3baf
  },
  "language_info": {
   "codemirror_mode": {
    "name": "ipython",
    "version": 3
   },
   "file_extension": ".py",
   "mimetype": "text/x-python",
   "name": "python",
   "nbconvert_exporter": "python",
   "pygments_lexer": "ipython3",
   "version": "3.9.7"
  }
 },
 "nbformat": 4,
 "nbformat_minor": 5
}<|MERGE_RESOLUTION|>--- conflicted
+++ resolved
@@ -53,19 +53,6 @@
   },
   {
    "cell_type": "code",
-<<<<<<< HEAD
-=======
-   "execution_count": 1,
-   "id": "459d32da-9ea7-4943-99c9-7c58f9f97094",
-   "metadata": {},
-   "outputs": [],
-   "source": [
-    "path = \"../../sims.TNG/TNG50-4/output/snapdir_099/\""
-   ]
-  },
-  {
-   "cell_type": "code",
->>>>>>> 71fc3baf
    "execution_count": 2,
    "id": "41d5180c",
    "metadata": {},
@@ -291,11 +278,7 @@
   },
   {
    "cell_type": "markdown",
-<<<<<<< HEAD
    "id": "764467ab",
-=======
-   "id": "971c4b7e-787c-4f7a-95f3-4da83d7d4794",
->>>>>>> 71fc3baf
    "metadata": {},
    "source": [
     "## Physical Units"
@@ -303,11 +286,7 @@
   },
   {
    "cell_type": "markdown",
-<<<<<<< HEAD
    "id": "7b1c2d5d",
-=======
-   "id": "eeefbcab-3e28-49f1-9f62-5533ff5ba68b",
->>>>>>> 71fc3baf
    "metadata": {},
    "source": [
     "When possible, we attach physical units automatically to arrays (using 'astropy.units'). This means that arrays know their units, the user can convert between different units automatically, and expressions and equations involving combinations of units can be verified for correctness.\n",
@@ -318,11 +297,7 @@
   {
    "cell_type": "code",
    "execution_count": 7,
-<<<<<<< HEAD
    "id": "c5441bb0",
-=======
-   "id": "dba10fa0-7b73-46f3-80e1-989a21a659b0",
->>>>>>> 71fc3baf
    "metadata": {},
    "outputs": [
     {
@@ -335,17 +310,10 @@
     {
      "data": {
       "text/latex": [
-<<<<<<< HEAD
        "$8.4712995 \\times 10^{14} \\; \\mathrm{M_{\\odot}}$"
       ],
       "text/plain": [
        "<Quantity 8.4712995e+14 solMass>"
-=======
-       "$8.341815 \\times 10^{14} \\; \\mathrm{M_{\\odot}}$"
-      ],
-      "text/plain": [
-       "<Quantity 8.341815e+14 solMass>"
->>>>>>> 71fc3baf
       ]
      },
      "execution_count": 7,
@@ -1187,32 +1155,15 @@
    "id": "008df805",
    "metadata": {},
    "source": [
-<<<<<<< HEAD
     "# [4] Custom analysis functions\n",
     "\n",
-=======
-    "# [4] Custom analysis functions"
-   ]
-  },
-  {
-   "cell_type": "code",
-   "execution_count": 5,
-   "id": "29f80043",
-   "metadata": {},
-   "outputs": [],
-   "source": [
->>>>>>> 71fc3baf
     "TODO\n",
     "(beyond simple statistics/build-in numpy methods)"
    ]
   },
   {
    "cell_type": "markdown",
-<<<<<<< HEAD
    "id": "6f17b57e",
-=======
-   "id": "e8f2b8dd",
->>>>>>> 71fc3baf
    "metadata": {},
    "source": [
     "# [5] Halo and Galaxy Catalogs"
@@ -1230,13 +1181,8 @@
   },
   {
    "cell_type": "code",
-<<<<<<< HEAD
    "execution_count": 30,
    "id": "665210a2",
-=======
-   "execution_count": 6,
-   "id": "c2c97165",
->>>>>>> 71fc3baf
    "metadata": {},
    "outputs": [
     {
@@ -1313,11 +1259,7 @@
        "dask.array<array, shape=(30975,), dtype=float32, chunksize=(30975,), chunktype=numpy.ndarray>"
       ]
      },
-<<<<<<< HEAD
      "execution_count": 30,
-=======
-     "execution_count": 6,
->>>>>>> 71fc3baf
      "metadata": {},
      "output_type": "execute_result"
     }
@@ -1330,11 +1272,7 @@
   },
   {
    "cell_type": "markdown",
-<<<<<<< HEAD
    "id": "f637e491",
-=======
-   "id": "af27b209-5db7-4903-8699-6aed8601d520",
->>>>>>> 71fc3baf
    "metadata": {},
    "source": [
     "Normal halo and subhalo catalog properties can then be accessed. Note that it is rarely required to use dask functionality to analyze or plot catalog values, since these arrays are not too large."
@@ -1342,11 +1280,7 @@
   },
   {
    "cell_type": "markdown",
-<<<<<<< HEAD
    "id": "c80c3e59",
-=======
-   "id": "a23319ec",
->>>>>>> 71fc3baf
    "metadata": {},
    "source": [
     "## Which [sub]halos do particles belong to?\n",
@@ -1469,7 +1403,6 @@
   },
   {
    "cell_type": "markdown",
-<<<<<<< HEAD
    "id": "85774344",
    "metadata": {},
    "source": [
@@ -1481,27 +1414,6 @@
    "cell_type": "code",
    "execution_count": 37,
    "id": "e9b61123",
-=======
-   "id": "d940fe51-e081-4458-8e1f-c6b6bd54cb3d",
-   "metadata": {},
-   "source": [
-    "# [6] Derived snapshot fields"
-   ]
-  },
-  {
-   "cell_type": "markdown",
-   "id": "361a7286-5a16-4ae8-a058-8bb76eb1a130",
-   "metadata": {},
-   "source": [
-    "A common analysis task is to convert one or more snapshot fields into a new field. For example, while the temperature, pressure, or entropy of gas is not stored directly in the snapshots, they can be computed from fields which are. \n",
-    "\n",
-    "We can define such \"derived fields\" by writing their generating function and giving them a name. They can then be \"loaded\" from snapshots as if they were actual datasets -- for analysis, there is no difference between derived and on-disk fields.\n"
-   ]
-  },
-  {
-   "cell_type": "markdown",
-   "id": "5d31f3b7-b023-4b87-801a-da464384e480",
->>>>>>> 71fc3baf
    "metadata": {},
    "outputs": [
     {
@@ -1514,19 +1426,12 @@
     }
    ],
    "source": [
-<<<<<<< HEAD
     "from darepo.interfaces.arepo import ArepoSnapshot\n",
     "snap = ArepoSnapshot(path,catalog=path.replace(\"snapdir\",\"groups\"))"
-=======
-    "## An example: velocity magnitude\n",
-    "\n",
-    "As a simplest first example, note that the 3-vector of \"Velocities\" is stored in the snapshot for all particle types, but the magnitude is not. We can define a derived field for the stars as:"
->>>>>>> 71fc3baf
-   ]
-  },
-  {
-   "cell_type": "code",
-<<<<<<< HEAD
+   ]
+  },
+  {
+   "cell_type": "code",
    "execution_count": 38,
    "id": "ccd99b83",
    "metadata": {},
@@ -1550,9 +1455,40 @@
     "\n",
     "totgasmasses_sf = snap.map_halo_operation(calculate_mass).compute()\n",
     "totgasmasses_sf"
-=======
-   "execution_count": 26,
-   "id": "e67137cc-6a44-49cd-a65f-baddd6828bf6",
+   ]
+  },
+  {
+   "cell_type": "markdown",
+   "id": "636e71bf",
+   "metadata": {},
+   "source": [
+    "# [6] Derived snapshot fields"
+   ]
+  },
+  {
+   "cell_type": "markdown",
+   "id": "b8e6b32c",
+   "metadata": {},
+   "source": [
+    "A common analysis task is to convert one or more snapshot fields into a new field. For example, while the temperature, pressure, or entropy of gas is not stored directly in the snapshots, they can be computed from fields which are. \n",
+    "\n",
+    "We can define such \"derived fields\" by writing their generating function and giving them a name. They can then be \"loaded\" from snapshots as if they were actual datasets -- for analysis, there is no difference between derived and on-disk fields.\n"
+   ]
+  },
+  {
+   "cell_type": "markdown",
+   "id": "5436c664",
+   "metadata": {},
+   "source": [
+    "## An example: velocity magnitude\n",
+    "\n",
+    "As a simplest first example, note that the 3-vector of \"Velocities\" is stored in the snapshot for all particle types, but the magnitude is not. We can define a derived field for the stars as:"
+   ]
+  },
+  {
+   "cell_type": "code",
+   "execution_count": 33,
+   "id": "ef4ccd1a",
    "metadata": {},
    "outputs": [],
    "source": [
@@ -1562,88 +1498,21 @@
     "def VelMag(arrs, **kwargs):\n",
     "    vel = arrs['Velocities']\n",
     "    return np.sqrt( vel[:,0]**2 + vel[:,1]**2 + vel[:,2]**2 )"
->>>>>>> 71fc3baf
-   ]
-  },
-  {
-   "cell_type": "markdown",
-<<<<<<< HEAD
-   "id": "636e71bf",
-   "metadata": {},
-   "source": [
-    "# [6] Derived snapshot fields"
-   ]
-  },
-  {
-   "cell_type": "markdown",
-   "id": "b8e6b32c",
-   "metadata": {},
-   "source": [
-    "A common analysis task is to convert one or more snapshot fields into a new field. For example, while the temperature, pressure, or entropy of gas is not stored directly in the snapshots, they can be computed from fields which are. \n",
-    "\n",
-    "We can define such \"derived fields\" by writing their generating function and giving them a name. They can then be \"loaded\" from snapshots as if they were actual datasets -- for analysis, there is no difference between derived and on-disk fields.\n"
-   ]
-  },
-  {
-   "cell_type": "markdown",
-   "id": "5436c664",
-   "metadata": {},
-   "source": [
-    "## An example: velocity magnitude\n",
-    "\n",
-    "As a simplest first example, note that the 3-vector of \"Velocities\" is stored in the snapshot for all particle types, but the magnitude is not. We can define a derived field for the stars as:"
-   ]
-  },
-  {
-   "cell_type": "code",
-   "execution_count": 33,
-   "id": "ef4ccd1a",
-   "metadata": {},
-   "outputs": [],
-   "source": [
-    "import numpy as np\n",
-    "\n",
-    "@snap.register_field(\"stars\")\n",
-    "def VelMag(arrs, **kwargs):\n",
-    "    vel = arrs['Velocities']\n",
-    "    return np.sqrt( vel[:,0]**2 + vel[:,1]**2 + vel[:,2]**2 )"
-=======
-   "id": "0c365623-cfab-4941-9cdb-215a52890c53",
-   "metadata": {},
-   "source": [
-    "This can then be accessed (by name) and compute upon like a normal field:"
->>>>>>> 71fc3baf
-   ]
-  },
-  {
-   "cell_type": "code",
-<<<<<<< HEAD
+   ]
+  },
+  {
+   "cell_type": "code",
    "execution_count": 34,
    "id": "331b3397",
-=======
-   "execution_count": 28,
-   "id": "edeea49c-a63f-4cce-80e7-452f213c216d",
->>>>>>> 71fc3baf
    "metadata": {},
    "outputs": [
     {
      "data": {
-<<<<<<< HEAD
       "text/plain": [
        "5291.891"
       ]
      },
      "execution_count": 34,
-=======
-      "text/latex": [
-       "$1967.6393 \\; \\mathrm{\\frac{km}{s}}$"
-      ],
-      "text/plain": [
-       "<Quantity 1967.6393 km / s>"
-      ]
-     },
-     "execution_count": 28,
->>>>>>> 71fc3baf
      "metadata": {},
      "output_type": "execute_result"
     }
@@ -1655,11 +1524,7 @@
   },
   {
    "cell_type": "markdown",
-<<<<<<< HEAD
    "id": "acd1e3d6",
-=======
-   "id": "fda8a9a7-6b77-4d3c-87a4-604f79e5ce69",
->>>>>>> 71fc3baf
    "metadata": {},
    "source": [
     "## A second example: gas temperature\n",
@@ -1677,11 +1542,7 @@
   },
   {
    "cell_type": "code",
-<<<<<<< HEAD
    "execution_count": 35,
-=======
-   "execution_count": 3,
->>>>>>> 71fc3baf
    "id": "761f6b54",
    "metadata": {},
    "outputs": [],
@@ -1704,42 +1565,12 @@
     "    temp = (gamma - 1.0) * u_internal / k_B * UnitEnergy_over_UnitMass * mu\n",
     "    \n",
     "    return temp"
-<<<<<<< HEAD
    ]
   },
   {
    "cell_type": "markdown",
    "id": "1b71dc29",
    "metadata": {},
-=======
-   ]
-  },
-  {
-   "cell_type": "markdown",
-   "id": "1d3be0e5-f03e-4daf-a37f-159fef85d92c",
-   "metadata": {},
-   "source": [
-    "Which then allows us to access this field as normal:"
-   ]
-  },
-  {
-   "cell_type": "code",
-   "execution_count": 7,
-   "id": "be71fdd1",
-   "metadata": {},
-   "outputs": [
-    {
-     "data": {
-      "text/plain": [
-       "1766083.1"
-      ]
-     },
-     "execution_count": 7,
-     "metadata": {},
-     "output_type": "execute_result"
-    }
-   ],
->>>>>>> 71fc3baf
    "source": [
     "## Derived fields: reference"
    ]
@@ -1810,15 +1641,9 @@
  ],
  "metadata": {
   "kernelspec": {
-<<<<<<< HEAD
    "display_name": "Python 3.9",
    "language": "python",
    "name": "py39"
-=======
-   "display_name": "Python 3 (ipykernel)",
-   "language": "python",
-   "name": "python3"
->>>>>>> 71fc3baf
   },
   "language_info": {
    "codemirror_mode": {
